--- conflicted
+++ resolved
@@ -29,25 +29,9 @@
 #include "OpenCL.h"
 #include "ThreadPool.h"
 
-<<<<<<< HEAD
-
 template <typename net_t>
 class OpenCLScheduler : public ForwardPipe {
     class ContextPoolEntry {
-=======
-class OpenCLScheduler {
-public:
-    void initialize(const int channels);
-    std::vector<std::unique_ptr<OpenCL_Network>> & get_networks() {
-        return m_networks;
-    }
-    void forward(const std::vector<net_t>& input,
-                 std::vector<net_t>& output_pol,
-                 std::vector<net_t>& output_val,
-                 std::vector<net_t>& output_vbe);
-private:
-    class ForwardTask {
->>>>>>> 19aa86ff
     public:
         size_t net_index;
         OpenCLContext context;
@@ -58,7 +42,8 @@
     virtual void initialize(const int channels);
     virtual void forward(const std::vector<float>& input,
                          std::vector<float>& output_pol,
-                         std::vector<float>& output_val);
+                         std::vector<float>& output_val,
+                         std::vector<float>& output_vbe);
     virtual bool needs_autodetect();
     virtual void push_weights(unsigned int filter_size,
                               unsigned int channels,
