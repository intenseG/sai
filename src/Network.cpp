--- conflicted
+++ resolved
@@ -1,7 +1,7 @@
 /*
     This file is part of Leela Zero.
     Copyright (C) 2017-2018 Gian-Carlo Pascutto and contributors
-    Copyright (C) 2018 SAI Team
+    Copyright (C) 2018, 2019 SAI Team
 
     Leela Zero is free software: you can redistribute it and/or modify
     it under the terms of the GNU General Public License as published by
@@ -24,7 +24,6 @@
 #include <array>
 #include <cassert>
 #include <cmath>
-#include <iostream>
 #include <iterator>
 #include <memory>
 #include <sstream>
@@ -67,7 +66,6 @@
 namespace x3 = boost::spirit::x3;
 using namespace Utils;
 
-<<<<<<< HEAD
 #ifndef USE_BLAS
 // Eigen helpers
 template <typename T>
@@ -82,7 +80,7 @@
 #endif
 
 // Symmetry helper
-static std::array<std::array<int, NUM_INTERSECTIONS>,
+std::array<std::array<int, NUM_INTERSECTIONS>,
                   Network::NUM_SYMMETRIES> symmetry_nn_idx_table;
 
 float Network::benchmark_time(int centiseconds) {
@@ -119,53 +117,6 @@
     const auto elapsed = Time::timediff_centis(start, end);
     return 100.0f * runcount.load() / elapsed;
 }
-=======
-netarch arch;
-bool is_mult_komi_net = false;
-
-// Input + residual block tower
-static std::vector<std::vector<float>> conv_weights;
-static std::vector<std::vector<float>> conv_biases;
-static std::vector<std::vector<float>> batchnorm_means;
-static std::vector<std::vector<float>> batchnorm_stddivs;
-
-// Policy head
-static std::vector<float> conv_pol_w;    // channels*policy_outputs
-static std::vector<float> conv_pol_b;    // policy_outputs
-static std::vector<float> bn_pol_w1;     // policy_outputs
-static std::vector<float> bn_pol_w2;     // policy_outputs
-
-static std::vector<float> ip_pol_w;      // board_sq*policy_outputs*(board_sq+1)
-static std::vector<float> ip_pol_b;      // board_sq+1
-
-// Value head alpha (val=Value ALpha)
-static std::vector<float> conv_val_w;    // channels*val_outputs
-static std::vector<float> conv_val_b;    // val_outputs
-static std::vector<float> bn_val_w1;     // val_outputs
-static std::vector<float> bn_val_w2;     // val_outputs
-
-static std::vector<float> ip1_val_w;     // board_sq*val_outputs*val_chans
-static std::vector<float> ip1_val_b;     // val_chans
-
-static std::vector<float> ip2_val_w;     // val_chans (*2 in SINGLE head type)
-static std::vector<float> ip2_val_b;     // 1 (2 in SINGLE head type)
-static bool value_head_not_stm;
-
-// Symmetry helper
-std::array<std::array<int, BOARD_SQUARES>, 8> symmetry_nn_idx_table;
-
-// Value head beta (vbe=Value BEta)
-static std::vector<float> conv_vbe_w;    // channels*vbe_outputs
-static std::vector<float> conv_vbe_b;    // vbe_outputs
-static std::vector<float> bn_vbe_w1;     // vbe_outputs
-static std::vector<float> bn_vbe_w2;     // vbe_outputs
-
-static std::vector<float> ip1_vbe_w;     // board_sq*vbe_outputs*vbe_chans
-static std::vector<float> ip1_vbe_b;     // vbe_chans
-
-static std::vector<float> ip2_vbe_w;     // vbe_chans
-static std::vector<float> ip2_vbe_b;     // 1
->>>>>>> 19aa86ff
 
 void Network::benchmark(const GameState* const state, const int iterations) {
     const auto cpus = cfg_num_threads;
@@ -205,7 +156,6 @@
     // transpose(G.dot(f).dot(G.transpose()))
     // U matrix is transposed for better memory layout in SGEMM
     auto U = std::vector<float>(WINOGRAD_TILE * outputs * channels);
-<<<<<<< HEAD
     const auto G = std::array<float, 3 * WINOGRAD_ALPHA>
                     { 1.0f,        0.0f,      0.0f,
                       -2.0f/3.0f, -SQ2/3.0f, -1.0f/3.0f,
@@ -237,22 +187,6 @@
                             acc += G[i*3 + k] * f[o*channels*9 + c*9 + k*3 + j];
                         }
                         temp[i*3 + j] = acc;
-=======
-    // [fm] the following array has 16 components, but only 12 are set
-    const auto G = std::array<float, WINOGRAD_TILE>{ 1.0,  0.0,  0.0,
-                                                     0.5,  0.5,  0.5,
-                                                     0.5, -0.5,  0.5,
-                                                     0.0,  0.0,  1.0};
-    auto temp = std::array<float, 12>{};
-
-    for (auto o = 0; o < outputs; o++) {
-        for (auto c = 0; c < channels; c++) {
-            for (auto i = 0; i < 4; i++){
-                for (auto j = 0; j < 3; j++) {
-                    auto acc = 0.0f;
-                    for (auto k = 0; k < 3; k++) {
-                        acc += G[i*3 + k] * f[o*channels*9 + c*9 + k*3 + j];
->>>>>>> 19aa86ff
                     }
                 }
 
@@ -316,29 +250,20 @@
 	size_t n_wts_1st_layer;
         if (!is_head_line) {
             if (linecount % 4 == 0) {
-<<<<<<< HEAD
-                m_fwd_weights->m_conv_weights.emplace_back(weights);
-            } else if (linecount % 4 == 1) {
-                // Redundant in our model, but they encode the
-                // number of outputs so we have to read them in.
-                m_fwd_weights->m_conv_biases.emplace_back(weights);
-            } else if (linecount % 4 == 2) {
-                m_fwd_weights->m_batchnorm_means.emplace_back(weights);
-=======
 	      if (linecount == 0)
 		n_wts_1st_layer = n_wts;
-	      if (linecount==0 || n_wts==arch.channels*9*arch.channels)
-                conv_weights.emplace_back(weights);
-	      else {
+	      if (linecount==0 || n_wts==m_channels*9*m_channels)
+            m_fwd_weights->m_conv_weights.emplace_back(weights);
+      else {
 		is_head_line = true;
-		arch.policy_outputs = n_wts/arch.channels;
-		assert (n_wts == arch.channels*arch.policy_outputs);
-		conv_pol_w = std::move(weights);
-		arch.residual_blocks = (linecount-4)/8;
-		plain_conv_layers = 1 + (arch.residual_blocks * 2);
+		m_policy_outputs = n_wts/m_channels;
+		assert (n_wts == m_channels*m_policy_outputs);
+		m_fwd_weights->m_conv_pol_w = std::move(weights);
+		m_residual_blocks = (linecount-4)/8;
+		plain_conv_layers = 1 + (m_residual_blocks * 2);
 		plain_conv_wts = plain_conv_layers * 4;
 		assert(plain_conv_wts == linecount);
-		myprintf("%d blocks...%d policy outputs...", arch.residual_blocks, arch.policy_outputs);
+		myprintf("%d blocks...%d policy outputs...", m_residual_blocks, m_policy_outputs);
 		lastlines = linecount - plain_conv_wts - 14;
 	      }
             } else if (linecount % 4 == 1) {
@@ -347,235 +272,201 @@
 		  // input convolutional layer, hence its size gives
 		  // the number of channels of subsequent resconv
 		  // layers
-		  arch.channels = n_wts;
+		  m_channels = n_wts;
 
 		  // we recover the number of input planes
-		  arch.input_planes = n_wts_1st_layer/9/arch.channels;
+		  m_input_planes = n_wts_1st_layer/9/m_channels;
 
 		  // if it is even, color of the current player is
 		  // used, if it is odd, only komi is used
-		  arch.include_color = (0 == arch.input_planes % 2);
+		  m_include_color = (0 == m_input_planes % 2);
 
 		  // we recover the number of input moves, knowing
 		  // that for each move there are 2 bitplanes with
 		  // stones positions and possibly 2 more bitplanes
 		  // with some advanced features (legal and atari)
-		  arch.input_moves = (arch.input_planes - (arch.include_color ? 2 : 1)) /
-		      (arch.adv_features ? 4 : 2);
-
-		  assert (n_wts_1st_layer == arch.input_planes*9*arch.channels);
+		  m_input_moves = (m_input_planes - (m_include_color ? 2 : 1)) /
+		      (m_adv_features ? 4 : 2);
+
+		  assert (n_wts_1st_layer == m_input_planes*9*m_channels);
 		  myprintf("%d input planes...%d input moves... %d channels...",
-			   arch.input_planes,
-			   arch.input_moves,
-			   arch.channels);
+			   m_input_planes,
+			   m_input_moves,
+			   m_channels);
 	      }
 	      else
-		assert (n_wts == arch.channels);
-
-	      conv_biases.emplace_back(weights);
+		assert (n_wts == m_channels);
+
+	      m_fwd_weights->m_conv_biases.emplace_back(weights);
             } else if (linecount % 4 == 2) {
-		assert (n_wts == arch.channels);
-                batchnorm_means.emplace_back(weights);
->>>>>>> 19aa86ff
+		assert (n_wts == m_channels);
+                m_fwd_weights->m_batchnorm_means.emplace_back(weights);
             } else if (linecount % 4 == 3) {
-	        assert (n_wts == arch.channels);
+	        assert (n_wts == m_channels);
                 process_bn_var(weights);
                 m_fwd_weights->m_batchnorm_stddevs.emplace_back(weights);
             }
-        } else {
-            switch (linecount - plain_conv_wts) {
-                case  0: m_fwd_weights->m_conv_pol_w = std::move(weights); break;
-                case  1: m_fwd_weights->m_conv_pol_b = std::move(weights); break;
-                case  2: std::copy(cbegin(weights), cend(weights),
-                                   begin(m_bn_pol_w1)); break;
-                case  3: std::copy(cbegin(weights), cend(weights),
-                                   begin(m_bn_pol_w2)); break;
-                case  4: std::copy(cbegin(weights), cend(weights),
-                                   begin(m_ip_pol_w)); break;
-                case  5: std::copy(cbegin(weights), cend(weights),
-                                   begin(m_ip_pol_b)); break;
-                case  6: m_fwd_weights->m_conv_val_w = std::move(weights); break;
-                case  7: m_fwd_weights->m_conv_val_b = std::move(weights); break;
-                case  8: std::copy(cbegin(weights), cend(weights),
-                                   begin(m_bn_val_w1)); break;
-                case  9: std::copy(cbegin(weights), cend(weights),
-                                   begin(m_bn_val_w2)); break;
-                case 10: std::copy(cbegin(weights), cend(weights),
-                                   begin(m_ip1_val_w)); break;
-                case 11: std::copy(cbegin(weights), cend(weights),
-                                   begin(m_ip1_val_b)); break;
-                case 12: std::copy(cbegin(weights), cend(weights),
-                                   begin(m_ip2_val_w)); break;
-                case 13: std::copy(cbegin(weights), cend(weights),
-                                   begin(m_ip2_val_b)); break;
-            }
-<<<<<<< HEAD
-=======
         } else if (linecount == plain_conv_wts + 1) {
-	    assert (n_wts == arch.policy_outputs);
-	    conv_pol_b = std::move(weights);
+	    assert (n_wts == m_policy_outputs);
+	    m_fwd_weights->m_conv_pol_b = std::move(weights);
         } else if (linecount == plain_conv_wts + 2) {
-	    assert (n_wts == arch.policy_outputs);
-	    bn_pol_w1 = std::move(weights);
+	    assert (n_wts == m_policy_outputs);
+	    m_bn_pol_w1 = std::move(weights);
         } else if (linecount == plain_conv_wts + 3) {
 	    process_bn_var(weights);
-	    assert (n_wts == arch.policy_outputs);
-	    bn_pol_w2 = std::move(weights);
+	    assert (n_wts == m_policy_outputs);
+	    m_bn_pol_w2 = std::move(weights);
 
         } else if (linecount == plain_conv_wts + 4) {
-            assert (n_wts == arch.policy_outputs*BOARD_SQUARES*(BOARD_SQUARES+1));
+            assert (n_wts == m_policy_outputs*NUM_INTERSECTIONS*(NUM_INTERSECTIONS+1));
 	    myprintf("%dx%d board.\n", BOARD_SIZE, BOARD_SIZE);
-	    ip_pol_w = std::move(weights);
+	    m_ip_pol_w = std::move(weights);
         } else if (linecount == plain_conv_wts + 5) {
-	    assert (n_wts == BOARD_SQUARES+1);
-            ip_pol_b = std::move(weights);
+	    assert (n_wts == NUM_INTERSECTIONS+1);
+            m_ip_pol_b = std::move(weights);
 
         } else if (linecount == plain_conv_wts + 6) {
-	    arch.val_outputs = n_wts/arch.channels;
-	    assert (n_wts == arch.channels*arch.val_outputs);
-	    conv_val_w = std::move(weights);
+	    m_val_outputs = n_wts/m_channels;
+	    assert (n_wts == m_channels*m_val_outputs);
+	    m_fwd_weights->m_conv_val_w = std::move(weights);
         } else if (linecount == plain_conv_wts + 7) {
-	    assert (n_wts == arch.val_outputs);
-            conv_val_b = std::move(weights);
+	    assert (n_wts == m_val_outputs);
+            m_fwd_weights->m_conv_val_b = std::move(weights);
         } else if (linecount == plain_conv_wts + 8) {
-	    assert (n_wts == arch.val_outputs);
-            bn_val_w1 = std::move(weights);
+	    assert (n_wts == m_val_outputs);
+            m_bn_val_w1 = std::move(weights);
         } else if (linecount == plain_conv_wts + 9) {
-	    assert (n_wts == arch.val_outputs);
+	    assert (n_wts == m_val_outputs);
             process_bn_var(weights);
-            bn_val_w2 = std::move(weights);
+            m_bn_val_w2 = std::move(weights);
 
         } else if (linecount == plain_conv_wts + 10) {
-	    arch.val_chans = n_wts/arch.val_outputs/(BOARD_SQUARES);
-	    assert (n_wts == arch.val_chans*arch.val_outputs*BOARD_SQUARES);
-	    ip1_val_w = std::move(weights);
+	    m_val_chans = n_wts/m_val_outputs/(NUM_INTERSECTIONS);
+	    assert (n_wts == m_val_chans*m_val_outputs*NUM_INTERSECTIONS);
+	    m_ip1_val_w = std::move(weights);
         } else if (linecount == plain_conv_wts + 11) {
-	    assert (n_wts == arch.val_chans);
-            ip1_val_b = std::move(weights);
+	    assert (n_wts == m_val_chans);
+            m_ip1_val_b = std::move(weights);
         } else if (linecount == plain_conv_wts + 12) {
-	    arch.value_head_rets = n_wts/arch.val_chans;
-	    assert (n_wts == arch.val_chans*arch.value_head_rets);
-	    assert (arch.value_head_rets == 1 || arch.value_head_rets == 2);
-	    ip2_val_w = std::move(weights);
+	    m_value_head_rets = n_wts/m_val_chans;
+	    assert (n_wts == m_val_chans*m_value_head_rets);
+	    assert (m_value_head_rets == 1 || m_value_head_rets == 2);
+	    m_ip2_val_w = std::move(weights);
         } else if (linecount == plain_conv_wts + 13) {
-	    assert (n_wts == arch.value_head_rets);
-            ip2_val_b = std::move(weights);
+	    assert (n_wts == m_value_head_rets);
+            m_ip2_val_b = std::move(weights);
 
         } else if (linecount >= plain_conv_wts + 14) {
 	    auto i = lastlines;
 	    assert (i>=0 && i<8);
             wts_2nd_val_head[i] = std::move(weights);
 	    n_wts_2nd_val_head[i] = n_wts;
->>>>>>> 19aa86ff
         }
         linecount++;
 	lastlines++;
     }
 
     if (lastlines == 8) {
-        arch.value_head_type = DOUBLE_V;
-        arch.value_head_rets = 2;
-
-	arch.vbe_outputs = n_wts_2nd_val_head[0]/arch.channels;
-	assert (n_wts_2nd_val_head[0] == arch.channels*arch.vbe_outputs);
-	conv_vbe_w = std::move(wts_2nd_val_head[0]);
-
-	assert (n_wts_2nd_val_head[1] == arch.vbe_outputs);
-	conv_vbe_b = std::move(wts_2nd_val_head[1]);
-
-	assert (n_wts_2nd_val_head[2] == arch.vbe_outputs);
-	bn_vbe_w1 = std::move(wts_2nd_val_head[2]);
-
-	assert (n_wts_2nd_val_head[3] == arch.vbe_outputs);
+        m_value_head_type = DOUBLE_V;
+        m_value_head_rets = 2;
+
+	m_vbe_outputs = n_wts_2nd_val_head[0]/m_channels;
+	assert (n_wts_2nd_val_head[0] == m_channels*m_vbe_outputs);
+	m_fwd_weights->m_conv_vbe_w = std::move(wts_2nd_val_head[0]);
+
+	assert (n_wts_2nd_val_head[1] == m_vbe_outputs);
+	m_fwd_weights->m_conv_vbe_b = std::move(wts_2nd_val_head[1]);
+
+	assert (n_wts_2nd_val_head[2] == m_vbe_outputs);
+	m_bn_vbe_w1 = std::move(wts_2nd_val_head[2]);
+
+	assert (n_wts_2nd_val_head[3] == m_vbe_outputs);
 	process_bn_var(wts_2nd_val_head[3]);
-	bn_vbe_w2 = std::move(wts_2nd_val_head[3]);
-
-	arch.vbe_chans = n_wts_2nd_val_head[4]/arch.vbe_outputs/(BOARD_SQUARES);
-	assert (n_wts_2nd_val_head[4] == arch.vbe_chans*arch.vbe_outputs*BOARD_SQUARES);
-	ip1_vbe_w = std::move(wts_2nd_val_head[4]);
-
-	assert (n_wts_2nd_val_head[5] == arch.vbe_chans);
-	ip1_vbe_b = std::move(wts_2nd_val_head[5]);
-
-	int ret2 = n_wts_2nd_val_head[6]/arch.vbe_chans;
-	assert (n_wts_2nd_val_head[6] == arch.vbe_chans*ret2);
+	m_bn_vbe_w2 = std::move(wts_2nd_val_head[3]);
+
+	m_vbe_chans = n_wts_2nd_val_head[4]/m_vbe_outputs/(NUM_INTERSECTIONS);
+	assert (n_wts_2nd_val_head[4] == m_vbe_chans*m_vbe_outputs*NUM_INTERSECTIONS);
+	m_ip1_vbe_w = std::move(wts_2nd_val_head[4]);
+
+	assert (n_wts_2nd_val_head[5] == m_vbe_chans);
+	m_ip1_vbe_b = std::move(wts_2nd_val_head[5]);
+
+	int ret2 = n_wts_2nd_val_head[6]/m_vbe_chans;
+	assert (n_wts_2nd_val_head[6] == m_vbe_chans*ret2);
 	if (ret2 != 1) {
 	  myprintf ("Unexpected in weights file: ret2=%d. %d -- %d -- %d.\n",
 		    ret2,
 		    n_wts_2nd_val_head[6],
-		    arch.vbe_chans,
-		    n_wts_2nd_val_head[6]/arch.vbe_chans);
+		    m_vbe_chans,
+		    n_wts_2nd_val_head[6]/m_vbe_chans);
 	  return 1;
 	}
-	ip2_vbe_w = std::move(wts_2nd_val_head[6]);
+	m_ip2_vbe_w = std::move(wts_2nd_val_head[6]);
 
 	assert (n_wts_2nd_val_head[7] == 1);
-	ip2_vbe_b = std::move(wts_2nd_val_head[7]);
+	m_ip2_vbe_b = std::move(wts_2nd_val_head[7]);
 
 	myprintf("Double value head. Type V.\n");
-	myprintf("Alpha head: %d outputs, %d channels.\n", arch.val_outputs, arch.val_chans);
-	myprintf("Beta head: %d outputs, %d channels.\n", arch.vbe_outputs, arch.vbe_chans);
+	myprintf("Alpha head: %d outputs, %d channels.\n", m_val_outputs, m_val_chans);
+	myprintf("Beta head: %d outputs, %d channels.\n", m_vbe_outputs, m_vbe_chans);
     } else if (lastlines == 4) {
-        arch.value_head_type = DOUBLE_Y;
-        arch.value_head_rets = 2;
-
-	arch.vbe_chans = n_wts_2nd_val_head[0]/arch.val_outputs/(BOARD_SQUARES);
-	assert (n_wts_2nd_val_head[0] == arch.vbe_chans*arch.val_outputs*BOARD_SQUARES);
-	ip1_vbe_w = std::move(wts_2nd_val_head[0]);
-
-	assert (n_wts_2nd_val_head[1] == arch.vbe_chans);
-	ip1_vbe_b = std::move(wts_2nd_val_head[1]);
-
-	int ret2 = n_wts_2nd_val_head[2]/arch.vbe_chans;
-	assert (n_wts_2nd_val_head[2] == arch.vbe_chans*ret2);
+        m_value_head_type = DOUBLE_Y;
+        m_value_head_rets = 2;
+
+	m_vbe_chans = n_wts_2nd_val_head[0]/m_val_outputs/(NUM_INTERSECTIONS);
+	assert (n_wts_2nd_val_head[0] == m_vbe_chans*m_val_outputs*NUM_INTERSECTIONS);
+	m_ip1_vbe_w = std::move(wts_2nd_val_head[0]);
+
+	assert (n_wts_2nd_val_head[1] == m_vbe_chans);
+	m_ip1_vbe_b = std::move(wts_2nd_val_head[1]);
+
+	int ret2 = n_wts_2nd_val_head[2]/m_vbe_chans;
+	assert (n_wts_2nd_val_head[2] == m_vbe_chans*ret2);
 	if (ret2 != 1)
 	  return 1;
-	ip2_vbe_w = std::move(wts_2nd_val_head[2]);
+	m_ip2_vbe_w = std::move(wts_2nd_val_head[2]);
 
 	assert (n_wts_2nd_val_head[3] == 1);
-	ip2_vbe_b = std::move(wts_2nd_val_head[3]);
+	m_ip2_vbe_b = std::move(wts_2nd_val_head[3]);
 
 	myprintf("Double value head. Type Y.\n");
-	myprintf("Common convolution: %d outputs.\n", arch.val_outputs);
-	myprintf("Alpha head: %d channels. Beta head: %d channels.\n", arch.val_chans, arch.vbe_chans);
+	myprintf("Common convolution: %d outputs.\n", m_val_outputs);
+	myprintf("Alpha head: %d channels. Beta head: %d channels.\n", m_val_chans, m_vbe_chans);
     } else if (lastlines == 2) {
-        arch.value_head_type = DOUBLE_T;
-	arch.value_head_rets = 2;
-
-	int ret2 = n_wts_2nd_val_head[0]/arch.val_chans;
-	assert (n_wts_2nd_val_head[0] == arch.val_chans*ret2);
+        m_value_head_type = DOUBLE_T;
+	m_value_head_rets = 2;
+
+	int ret2 = n_wts_2nd_val_head[0]/m_val_chans;
+	assert (n_wts_2nd_val_head[0] == m_val_chans*ret2);
 	if (ret2 != 1)
 	  return 1;
-	ip2_vbe_w = std::move(wts_2nd_val_head[0]);
+	m_ip2_vbe_w = std::move(wts_2nd_val_head[0]);
 
 	assert (n_wts_2nd_val_head[1] == 1);
-	ip2_vbe_b = std::move(wts_2nd_val_head[1]);
+	m_ip2_vbe_b = std::move(wts_2nd_val_head[1]);
 
 	myprintf("Double value head. Type T: %d outputs, %d channels.\n",
-		 arch.val_outputs, arch.val_chans);
+		 m_val_outputs, m_val_chans);
     } else if (lastlines == 0) {
-        if (arch.value_head_rets == 2) {
-	  arch.value_head_type = DOUBLE_I;
+        if (m_value_head_rets == 2) {
+	  m_value_head_type = DOUBLE_I;
 
 	  myprintf("Double value head. Type I: %d outputs, %d channels.\n",
-		   arch.val_outputs, arch.val_chans);
+		   m_val_outputs, m_val_chans);
 	}
-	else if (arch.value_head_rets == 1) {
-          arch.value_head_type = SINGLE;
+	else if (m_value_head_rets == 1) {
+          m_value_head_type = SINGLE;
 
 	  myprintf("Single value head: %d outputs, %d channels.\n",
-		   arch.val_outputs, arch.val_chans);
+		   m_val_outputs, m_val_chans);
 	}
     } else {
       myprintf ("\nFailed to parse weight file.\n");
       return 1;
     }
-    process_bn_var(m_bn_pol_w2);
-    process_bn_var(m_bn_val_w2);
 
     return 0;
 }
-
 int Network::load_network_file(const std::string& filename) {
     // gzopen supports both gz and non-gz files, will decompress
     // or just read directly as needed.
@@ -608,9 +499,7 @@
         auto iss = std::stringstream{line};
         // First line is the file format version id
         iss >> format_version;
-        if (iss.fail() || (format_version != 1 &&
-			   format_version != 2 &&
-			   format_version != 17)) {
+        if (iss.fail() || (format_version != 1 && format_version != 2 && format_version != 17)) {
             myprintf("Weights file is the wrong version.\n");
             return 1;
         } else {
@@ -618,73 +507,34 @@
             // that they return the value for black instead of
             // the player to move. This is used by ELF Open Go.
             if (format_version == 2) {
-<<<<<<< HEAD
+                myprintf("Version 2 weights file (ELF).\n");
                 m_value_head_not_stm = true;
             } else {
+                if (format_version == 1) {
+		            myprintf("Version 1 weights file (LZ).\n");
+		        }
                 m_value_head_not_stm = false;
-=======
-		myprintf("Version 2 weights file (ELF).\n");
-                value_head_not_stm = true;
+            }
+            if (format_version == 17) {
+		        myprintf("Version 17 weights file (advanced board features).\n");
+                m_adv_features = true;
             } else {
-		if (format_version == 1) {
-		    myprintf("Version 1 weights file (LZ).\n");
-		}
-                value_head_not_stm = false;
->>>>>>> 19aa86ff
-            }
-	    if (format_version == 17) {
-		myprintf("Version 17 weights file (advanced board features).\n");
-		arch.adv_features = true;
-	    } else {
-		arch.adv_features = false;
-	    }
+                m_adv_features = false;
+            }
             return load_v1_network(buffer);
         }
     }
     return 1;
 }
 
-<<<<<<< HEAD
 std::unique_ptr<ForwardPipe>&& Network::init_net(int channels,
     std::unique_ptr<ForwardPipe>&& pipe) {
 
     pipe->initialize(channels);
-    pipe->push_weights(WINOGRAD_ALPHA, INPUT_CHANNELS, channels, m_fwd_weights);
+    pipe->push_weights(WINOGRAD_ALPHA, m_input_planes, channels, m_fwd_weights);
 
     return std::move(pipe);
 }
-=======
-void Network::initialize() {
-    // Prepare symmetry table
-    for (auto s = 0; s < 8; s++) {
-        for (auto v = 0; v < BOARD_SQUARES; v++) {
-            symmetry_nn_idx_table[s][v] = get_nn_idx_symmetry(v, s);
-        }
-    }
-
-    // Load network from file
-    if(load_network_file(cfg_weightsfile)) {
-        exit(EXIT_FAILURE);
-    }
-
-    is_mult_komi_net = (arch.value_head_type != SINGLE);
-
-    auto weight_index = size_t{0};
-    // Input convolution
-    // Winograd transform convolution weights
-    conv_weights[weight_index] =
-        winograd_transform_f(conv_weights[weight_index],
-                             arch.channels, arch.input_planes);
-    weight_index++;
-
-    // Residual block convolutions
-    for (auto i = size_t{0}; i < arch.residual_blocks * 2; i++) {
-        conv_weights[weight_index] =
-            winograd_transform_f(conv_weights[weight_index],
-                                 arch.channels, arch.channels);
-        weight_index++;
-    }
->>>>>>> 19aa86ff
 
 #ifdef USE_HALF
 void Network::select_precision(int channels) {
@@ -711,7 +561,6 @@
             }
             return;
         }
-<<<<<<< HEAD
 
         // Start by setting up fp32.
         try {
@@ -761,75 +610,6 @@
         m_forward = init_net(channels,
             std::make_unique<OpenCLScheduler<half_float::half>>());
         return;
-=======
-    }
-
-    for (auto i = size_t{0}; i < bn_val_w1.size(); i++) {
-        bn_val_w1[i] -= conv_val_b[i];
-        conv_val_b[i] = 0.0f;
-    }
-
-    for (auto i = size_t{0}; i < bn_vbe_w1.size(); i++) {
-        bn_vbe_w1[i] -= conv_vbe_b[i];
-        conv_vbe_b[i] = 0.0f;
-    }
-
-    for (auto i = size_t{0}; i < bn_pol_w1.size(); i++) {
-        bn_pol_w1[i] -= conv_pol_b[i];
-        conv_pol_b[i] = 0.0f;
-    }
-
-#ifdef USE_OPENCL
-    myprintf("Initializing OpenCL.\n");
-    opencl.initialize(arch.channels);
-
-    for (const auto & opencl_net : opencl.get_networks()) {
-        const auto tuners = opencl_net->getOpenCL().get_sgemm_tuners();
-
-        const auto mwg = tuners[0];
-        const auto kwg = tuners[2];
-        const auto vwm = tuners[3];
-
-        weight_index = 0;
-
-        const auto m_ceil = ceilMultiple(ceilMultiple(arch.channels, mwg), vwm);
-        const auto k_ceil = ceilMultiple(ceilMultiple(arch.input_planes, kwg), vwm);
-
-        const auto Upad = zeropad_U(conv_weights[weight_index],
-                                    arch.channels, arch.input_planes,
-                                    m_ceil, k_ceil);
-
-        // Winograd filter transformation changes filter size to 4x4
-        opencl_net->push_input_convolution(WINOGRAD_ALPHA, arch.input_planes,
-            arch.channels, Upad,
-            batchnorm_means[weight_index], batchnorm_stddivs[weight_index]);
-        weight_index++;
-
-        // residual blocks
-        for (auto i = size_t{0}; i < arch.residual_blocks; i++) {
-            const auto Upad1 = zeropad_U(conv_weights[weight_index],
-                                         arch.channels, arch.channels,
-                                         m_ceil, m_ceil);
-            const auto Upad2 = zeropad_U(conv_weights[weight_index + 1],
-                                         arch.channels, arch.channels,
-                                         m_ceil, m_ceil);
-            opencl_net->push_residual(WINOGRAD_ALPHA, arch.channels, arch.channels,
-                                      Upad1,
-                                      batchnorm_means[weight_index],
-                                      batchnorm_stddivs[weight_index],
-                                      Upad2,
-                                      batchnorm_means[weight_index + 1],
-                                      batchnorm_stddivs[weight_index + 1]);
-            weight_index += 2;
-        }
-
-        // Output head convolutions
-        opencl_net->push_convolve1(arch.channels, arch.policy_outputs, conv_pol_w);
-        opencl_net->push_convolve1(arch.channels, arch.val_outputs, conv_val_w);
-	if (arch.value_head_type == DOUBLE_V) {
-	  opencl_net->push_convolve1(arch.channels, arch.vbe_outputs, conv_vbe_w);
-	}
->>>>>>> 19aa86ff
     }
 }
 #endif
@@ -873,25 +653,24 @@
     }
 
     // Load network from file
-    size_t channels, residual_blocks;
-    std::tie(channels, residual_blocks) = load_network_file(weightsfile);
-    if (channels == 0) {
+    if (load_network_file(cfg_weightsfile)) {
         exit(EXIT_FAILURE);
     }
+    m_value_head_sai = (m_value_head_type != SINGLE);
 
     auto weight_index = size_t{0};
     // Input convolution
     // Winograd transform convolution weights
     m_fwd_weights->m_conv_weights[weight_index] =
         winograd_transform_f(m_fwd_weights->m_conv_weights[weight_index],
-                             channels, INPUT_CHANNELS);
+                             m_channels, m_input_planes);
     weight_index++;
 
     // Residual block convolutions
-    for (auto i = size_t{0}; i < residual_blocks * 2; i++) {
+    for (auto i = size_t{0}; i < m_residual_blocks * 2; i++) {
         m_fwd_weights->m_conv_weights[weight_index] =
             winograd_transform_f(m_fwd_weights->m_conv_weights[weight_index],
-                                 channels, channels);
+                                 m_channels, m_channels);
         weight_index++;
     }
 
@@ -913,6 +692,11 @@
         m_fwd_weights->m_conv_val_b[i] = 0.0f;
     }
 
+    for (auto i = size_t{0}; i < m_bn_vbe_w1.size(); i++) {
+        m_bn_vbe_w1[i] -= m_fwd_weights->m_conv_vbe_b[i];
+        m_fwd_weights->m_conv_vbe_b[i] = 0.0f;
+    }
+
     for (auto i = size_t{0}; i < m_bn_pol_w1.size(); i++) {
         m_bn_pol_w1[i] -= m_fwd_weights->m_conv_pol_b[i];
         m_fwd_weights->m_conv_pol_b[i] = 0.0f;
@@ -921,27 +705,27 @@
 #ifdef USE_OPENCL
     if (cfg_cpu_only) {
         myprintf("Initializing CPU-only evaluation.\n");
-        m_forward = init_net(channels, std::make_unique<CPUPipe>());
+        m_forward = init_net(m_channels, std::make_unique<CPUPipe>());
     } else {
 #ifdef USE_OPENCL_SELFCHECK
         // initialize CPU reference first, so that we can self-check
         // when doing fp16 vs. fp32 detections
-        m_forward_cpu = init_net(channels, std::make_unique<CPUPipe>());
+        m_forward_cpu = init_net(m_channels, std::make_unique<CPUPipe>());
 #endif
 #ifdef USE_HALF
         // HALF support is enabled, and we are using the GPU.
         // Select the precision to use at runtime.
-        select_precision(channels);
+        select_precision(m_channels);
 #else
         myprintf("Initializing OpenCL (single precision).\n");
-        m_forward = init_net(channels,
+        m_forward = init_net(m_channels,
                              std::make_unique<OpenCLScheduler<float>>());
 #endif
     }
 
 #else //!USE_OPENCL
     myprintf("Initializing CPU-only evaluation.\n");
-    m_forward = init_net(channels, std::make_unique<CPUPipe>());
+    m_forward = init_net(m_channels, std::make_unique<CPUPipe>());
 #endif
 
     // Need to estimate size before clearing up the pipe.
@@ -1013,73 +797,11 @@
     }
 }
 
-<<<<<<< HEAD
 #ifdef USE_OPENCL_SELFCHECK
 void Network::compare_net_outputs(const Netresult& data,
                                   const Netresult& ref) {
     // Calculates L2-norm between data and ref.
     constexpr auto max_error = 0.2f;
-=======
-// output_val, output_vbe are the features before the fully connected step
-void Network::forward_cpu(const std::vector<float>& input,
-                          std::vector<float>& output_pol,
-                          std::vector<float>& output_val,
-                          std::vector<float>& output_vbe) {
-    // Input convolution
-    constexpr auto width = BOARD_SIZE;
-    constexpr auto height = BOARD_SIZE;
-    constexpr auto tiles = (width + 1) * (height + 1) / 4;
-    // input_channels is the maximum number of input channels of any
-    // convolution. Residual blocks are identical, but the first convolution
-    // might be bigger when the network has very few filters
-    const auto input_channels = std::max(static_cast<size_t>(arch.channels),
-                                         static_cast<size_t>(arch.input_planes));
-    auto conv_out = std::vector<float>(arch.channels * width * height);
-
-    auto V = std::vector<float>(WINOGRAD_TILE * input_channels * tiles);
-    auto M = std::vector<float>(WINOGRAD_TILE * arch.channels * tiles);
-
-    winograd_convolve3(arch.channels, input, conv_weights[0], V, M, conv_out);
-    batchnorm<BOARD_SQUARES>(arch.channels, conv_out,
-                             batchnorm_means[0].data(),
-                             batchnorm_stddivs[0].data());
-
-    // Residual tower
-    auto conv_in = std::vector<float>(arch.channels * width * height);
-    auto res = std::vector<float>(arch.channels * width * height);
-    for (auto i = size_t{1}; i < conv_weights.size(); i += 2) {
-        auto output_channels = conv_biases[i].size();
-        std::swap(conv_out, conv_in);
-        winograd_convolve3(output_channels, conv_in,
-                           conv_weights[i], V, M, conv_out);
-        batchnorm<BOARD_SQUARES>(output_channels, conv_out,
-                                 batchnorm_means[i].data(),
-                                 batchnorm_stddivs[i].data());
-
-        output_channels = conv_biases[i + 1].size();
-        std::swap(conv_in, res);
-        std::swap(conv_out, conv_in);
-        winograd_convolve3(output_channels, conv_in,
-                           conv_weights[i + 1], V, M, conv_out);
-        batchnorm<BOARD_SQUARES>(output_channels, conv_out,
-                                 batchnorm_means[i + 1].data(),
-                                 batchnorm_stddivs[i + 1].data(),
-                                 res.data());
-    }
-    convolve<1>(arch.policy_outputs, conv_out, conv_pol_w, conv_pol_b, output_pol);
-    convolve<1>(arch.val_outputs, conv_out, conv_val_w, conv_val_b, output_val);
-    if (arch.value_head_type == DOUBLE_V) {
-      convolve<1>(arch.vbe_outputs, conv_out, conv_vbe_w, conv_vbe_b, output_vbe);
-    }
-}
-
-template<typename T>
-T relative_difference(const T a, const T b) {
-    // Handle NaN
-    if (std::isnan(a) || std::isnan(b)) {
-        return std::numeric_limits<T>::max();
-    }
->>>>>>> 19aa86ff
 
     auto error = 0.0f;
 
@@ -1088,7 +810,7 @@
         error += diff * diff;
     }
     const auto diff_pass = data.policy_pass - ref.policy_pass;
-    const auto diff_winrate = data.winrate - ref.winrate;
+    const auto diff_winrate = data.value - ref.value;
     error += diff_pass * diff_pass;
     error += diff_winrate * diff_winrate;
 
@@ -1123,7 +845,20 @@
     return output;
 }
 
-<<<<<<< HEAD
+std::pair<float,float> sigmoid(float alpha, float beta, float bonus) {
+    const auto arg = beta*(alpha+bonus);
+    const auto absarg = std::abs(arg);
+    float ret;
+
+    if (absarg > 30.0f) {
+        ret = std::exp(-absarg);
+    } else {
+        ret = 1.0f/(1.0f+std::exp(absarg));
+    }
+    return arg<0 ? std::make_pair(ret, 1.0f-ret)
+               : std::make_pair(1.0f-ret, ret);
+}
+
 bool Network::probe_cache(const GameState* const state,
                           Network::Netresult& result) {
     if (m_nncache.lookup(state->board.get_hash(), result)) {
@@ -1155,23 +890,6 @@
 }
 
 Network::Netresult Network::get_output(
-=======
-std::pair<float,float> sigmoid(float alpha, float beta, float bonus) {
-    const auto arg = beta*(alpha+bonus);
-    const auto absarg = std::abs(arg);
-    float ret;
-    
-    if (absarg > 30.0f) {
-        ret = std::exp(-absarg);
-    } else {
-        ret = 1.0f/(1.0f+std::exp(absarg));
-    }
-    return arg<0 ? std::make_pair(ret, 1.0f-ret)
-               : std::make_pair(1.0f-ret, ret);
-}
-
-Network::Netresult Network::get_scored_moves(
->>>>>>> 19aa86ff
     const GameState* const state, const Ensemble ensemble,
     const int symmetry, const bool skip_cache, const bool force_selfcheck) {
     Netresult result;
@@ -1190,28 +908,17 @@
         assert(symmetry >= 0 && symmetry < NUM_SYMMETRIES);
         result = get_output_internal(state, symmetry);
     } else if (ensemble == AVERAGE) {
-<<<<<<< HEAD
         for (auto sym = 0; sym < NUM_SYMMETRIES; ++sym) {
             auto tmpresult = get_output_internal(state, sym);
-            result.winrate +=
-                tmpresult.winrate / static_cast<float>(NUM_SYMMETRIES);
             result.policy_pass +=
                 tmpresult.policy_pass / static_cast<float>(NUM_SYMMETRIES);
+            result.value += tmpresult.value / static_cast<float>(NUM_SYMMETRIES);;
+            result.alpha += tmpresult.alpha / static_cast<float>(NUM_SYMMETRIES);;
+            result.beta += tmpresult.beta / static_cast<float>(NUM_SYMMETRIES);;
 
             for (auto idx = size_t{0}; idx < NUM_INTERSECTIONS; idx++) {
                 result.policy[idx] +=
                     tmpresult.policy[idx] / static_cast<float>(NUM_SYMMETRIES);
-=======
-        for (auto sym = 0; sym < 8; ++sym) {
-            auto tmpresult = get_scored_moves_internal(state, sym);
-            result.policy_pass += tmpresult.policy_pass / 8.0f;
-            result.value += tmpresult.value / 8.0f;
-            result.alpha += tmpresult.alpha / 8.0f;
-            result.beta += tmpresult.beta / 8.0f;
-
-            for (auto idx = size_t{0}; idx < BOARD_SQUARES; idx++) {
-                result.policy[idx] += tmpresult.policy[idx] / 8.0f;
->>>>>>> 19aa86ff
             }
         }
     } else {
@@ -1235,16 +942,13 @@
 #endif
     }
 
-<<<<<<< HEAD
     // v2 format (ELF Open Go) returns black value, not stm
     if (m_value_head_not_stm) {
         if (state->board.get_to_move() == FastBoard::WHITE) {
-            result.winrate = 1.0f - result.winrate;
-        }
-    }
-
-=======
->>>>>>> 19aa86ff
+            result.value = 1.0f - result.value;
+        }
+    }
+
     // Insert result into cache.
     m_nncache.insert(state->board.get_hash(), result);
 
@@ -1257,198 +961,127 @@
     constexpr auto width = BOARD_SIZE;
     constexpr auto height = BOARD_SIZE;
 
-<<<<<<< HEAD
-    const auto input_data = gather_features(state, symmetry);
-    std::vector<float> policy_data(OUTPUTS_POLICY * width * height);
-    std::vector<float> value_data(OUTPUTS_VALUE * width * height);
+    // if the input planes of the loaded network are even, then the
+    // color of the current player is encoded in the last two planes
+    const auto include_color = (0 == m_input_planes % 2);
+
+    const auto input_data = gather_features(state, symmetry, m_input_moves, m_adv_features, include_color);
+    std::vector<float> policy_data(m_policy_outputs * width * height);
+    std::vector<float> val_data(m_val_outputs * width * height);
+    std::vector<float> vbe_data(m_vbe_outputs * width * height);
 #ifdef USE_OPENCL_SELFCHECK
     if (selfcheck) {
-        m_forward_cpu->forward(input_data, policy_data, value_data);
+        m_forward_cpu->forward(input_data, policy_data, val_data, vbe_data);
     } else {
-        m_forward->forward(input_data, policy_data, value_data);
-=======
-    // if the input planes of the loaded network are even, then the
-    // color of the current player is encoded in the last two planes
-    const auto include_color = (0 == arch.input_planes % 2);
-
-    const auto input_data = gather_features(state, symmetry,
-					    arch.input_moves,
-					    arch.adv_features,
-					    include_color);
-    std::vector<float> policy_data(arch.policy_outputs * width * height);
-    std::vector<float> val_data(arch.val_outputs * width * height);
-    std::vector<float> vbe_data(arch.vbe_outputs * width * height);
-
-#ifdef USE_HALF
-    std::vector<net_t> policy_data_n(arch.policy_outputs * width * height);
-    std::vector<net_t> val_data_n(arch.val_outputs * width * height);
-    std::vector<net_t> vbe_data_n(arch.vbe_outputs * width * height);
-#endif
-
-
-#ifdef USE_OPENCL
-#ifdef USE_HALF
-    opencl.forward(input_data, policy_data_n, val_data_n, vbe_data_n);
-    std::copy(begin(policy_data_n), end(policy_data_n), begin(policy_data));
-    std::copy(begin(val_data_n), end(val_data_n), begin(val_data));
-    std::copy(begin(vbe_data_n), end(vbe_data_n), begin(vbe_data));
+        m_forward->forward(input_data, policy_data, val_data, vbe_data);
+    }
 #else
-    opencl.forward(input_data, policy_data, val_data, vbe_data);
-#endif
-
-#elif defined(USE_BLAS) && !defined(USE_OPENCL)
-    forward_cpu(input_data, policy_data, val_data, vbe_data);
-#endif
-#ifdef USE_OPENCL_SELFCHECK
-    // Both implementations are available, self-check the OpenCL driver by
-    // running both with a probability of 1/2000.
-    if (Random::get_Rng().randfix<SELFCHECK_PROBABILITY>() == 0) {
-        auto cpu_policy_data = std::vector<float>(policy_data.size());
-        auto cpu_val_data = std::vector<float>(val_data.size());
-        auto cpu_vbe_data = std::vector<float>(vbe_data.size());
-        forward_cpu(input_data, cpu_policy_data, cpu_val_data, cpu_vbe_data);
-        compare_net_outputs(policy_data, cpu_policy_data);
-        compare_net_outputs(val_data, cpu_val_data);
-        compare_net_outputs(vbe_data, cpu_vbe_data);
->>>>>>> 19aa86ff
-    }
-#else
-    m_forward->forward(input_data, policy_data, value_data);
+    m_forward->forward(input_data, policy_data, val_data, vbe_data);
     (void) selfcheck;
 #endif
+
     // Get the moves
-<<<<<<< HEAD
-    batchnorm<NUM_INTERSECTIONS>(OUTPUTS_POLICY, policy_data,
+    batchnorm<NUM_INTERSECTIONS>(m_policy_outputs, policy_data,
         m_bn_pol_w1.data(), m_bn_pol_w2.data());
     const auto policy_out =
-        innerproduct<OUTPUTS_POLICY * NUM_INTERSECTIONS, POTENTIAL_MOVES, false>(
+        innerproduct<false>(
             policy_data, m_ip_pol_w, m_ip_pol_b);
     const auto outputs = softmax(policy_out, cfg_softmax_temp);
 
     // Now get the value
-    batchnorm<NUM_INTERSECTIONS>(OUTPUTS_VALUE, value_data,
+    batchnorm<NUM_INTERSECTIONS>(m_val_outputs, val_data,
         m_bn_val_w1.data(), m_bn_val_w2.data());
-    const auto winrate_data =
-        innerproduct<OUTPUTS_VALUE * NUM_INTERSECTIONS, VALUE_LAYER, true>(
-            value_data, m_ip1_val_w, m_ip1_val_b);
-    const auto winrate_out =
-        innerproduct<VALUE_LAYER, 1, false>(winrate_data, m_ip2_val_w, m_ip2_val_b);
-
-    // Map TanH output range [-1..1] to [0..1] range
-    const auto winrate = (1.0f + std::tanh(winrate_out[0])) / 2.0f;
+    const auto val_channels =
+        innerproduct<true>(
+            val_data, m_ip1_val_w, m_ip1_val_b);
+    const auto val_output =
+        innerproduct<false>(val_data, m_ip2_val_w, m_ip2_val_b);
 
     Netresult result;
 
+    if (m_value_head_type==DOUBLE_V) {
+        // If double head value, also get beta
+        batchnorm<NUM_INTERSECTIONS>(m_vbe_outputs, vbe_data,
+                    m_bn_vbe_w1.data(), m_bn_vbe_w2.data());
+        const auto vbe_channels =
+            innerproduct<true>(vbe_data, m_ip1_vbe_w, m_ip1_vbe_b);
+        const auto vbe_output =
+            innerproduct<false>(vbe_channels, m_ip2_vbe_w, m_ip2_vbe_b);
+
+        result.value = 0.5f;
+        result.alpha = val_output[0];
+        result.beta = std::exp(vbe_output[0]) * 10.0f / NUM_INTERSECTIONS;
+        result.is_sai = true;
+    } else if (m_value_head_type==DOUBLE_Y) {
+        const auto vbe_channels =
+            innerproduct<true>(val_data, m_ip1_vbe_w, m_ip1_vbe_b);
+        const auto vbe_output =
+            innerproduct<false>(vbe_channels, m_ip2_vbe_w, m_ip2_vbe_b);
+
+        result.value = 0.5f;
+        result.alpha = val_output[0];
+        result.beta = std::exp(vbe_output[0]) * 10.0f / NUM_INTERSECTIONS;
+        result.is_sai = true;
+    } else if (m_value_head_type==DOUBLE_T) {
+        const auto vbe_output =
+            innerproduct<false>(val_channels, m_ip2_vbe_w, m_ip2_vbe_b);
+        result.value = 0.5f;
+        result.alpha = val_output[0];
+        result.beta = std::exp(vbe_output[0]) * 10.0f / NUM_INTERSECTIONS;
+        result.is_sai = true;
+    } else if (m_value_head_type==DOUBLE_I) {
+        result.value = 0.5f;
+        result.alpha = val_output[0];
+        result.beta = std::exp(val_output[1]) * 10.0f / NUM_INTERSECTIONS;
+        result.is_sai = true;
+    } else if (m_value_head_type==SINGLE) {
+        result.value = (1.0f + std::tanh(val_output[0])) / 2.0f;
+        result.alpha = 0.0f;
+        result.beta = 1.0f;
+        result.is_sai = false;
+    }
+
     for (auto idx = size_t{0}; idx < NUM_INTERSECTIONS; idx++) {
-=======
-    batchnorm<BOARD_SQUARES>(arch.policy_outputs, policy_data,
-        bn_pol_w1.data(), bn_pol_w2.data());
-
-    const auto policy_out =
-        innerproduct<false>(
-            policy_data, ip_pol_w, ip_pol_b);
-
-    const auto outputs = softmax(policy_out, cfg_softmax_temp);
-
-    // Get alpha or value
-    batchnorm<BOARD_SQUARES>(arch.val_outputs, val_data,
-        bn_val_w1.data(), bn_val_w2.data());
-    const auto val_channels =
-        innerproduct<true>(val_data, ip1_val_w, ip1_val_b);
-    const auto val_output =
-        innerproduct<false>(val_channels, ip2_val_w, ip2_val_b);
-
-    Netresult result;
-
-    if (arch.value_head_type==DOUBLE_V) {
-	// If double head value, also get beta
-	batchnorm<BOARD_SQUARES>(arch.vbe_outputs, vbe_data,
-				 bn_vbe_w1.data(), bn_vbe_w2.data());
-	const auto vbe_channels =
-	    innerproduct<true>(vbe_data, ip1_vbe_w, ip1_vbe_b);
-	const auto vbe_output =
-	    innerproduct<false>(vbe_channels, ip2_vbe_w, ip2_vbe_b);
-
-	result.value = 0.5f;
-	result.alpha = val_output[0];
-	result.beta = std::exp(vbe_output[0]) * 10.0f / BOARD_SQUARES;
-
-    } else if (arch.value_head_type==DOUBLE_Y) {
-	const auto vbe_channels =
-	    innerproduct<true>(val_data, ip1_vbe_w, ip1_vbe_b);
-	const auto vbe_output =
-	    innerproduct<false>(vbe_channels, ip2_vbe_w, ip2_vbe_b);
-
-	result.value = 0.5f;
-	result.alpha = val_output[0];
-	result.beta = std::exp(vbe_output[0]) * 10.0f / BOARD_SQUARES;
-
-    } else if (arch.value_head_type==DOUBLE_T) {
-	const auto vbe_output =
-	    innerproduct<false>(val_channels, ip2_vbe_w, ip2_vbe_b);
-
-	result.value = 0.5f;
-	result.alpha = val_output[0];
-	result.beta = std::exp(vbe_output[0]) * 10.0f / BOARD_SQUARES;
-
-    } else if (arch.value_head_type==DOUBLE_I) {
-	result.value = 0.5f;
-	result.alpha = val_output[0];
-	result.beta = std::exp(val_output[1]) * 10.0f / BOARD_SQUARES;
-
-    } else if (arch.value_head_type==SINGLE) {
-	result.value = (1.0f + std::tanh(val_output[0])) / 2.0f;
-	result.alpha = 0.0f;
-	result.beta = 1.0f;
-    }
-
-
-    for (auto idx = size_t{0}; idx < BOARD_SQUARES; idx++) {
->>>>>>> 19aa86ff
         const auto sym_idx = symmetry_nn_idx_table[symmetry][idx];
         result.policy[sym_idx] = outputs[idx];
     }
 
-<<<<<<< HEAD
     result.policy_pass = outputs[NUM_INTERSECTIONS];
-    result.winrate = winrate;
-=======
-    result.policy_pass = outputs[BOARD_SQUARES];
->>>>>>> 19aa86ff
 
     return result;
 }
 
-Network::Netresult_extended Network::get_extended(const FastState& state, const Netresult& result) {
+Network::Netresult_extended Network::get_extended(const FastState& state, const Network::Netresult& result) {
     const auto komi = state.get_komi();
     const auto alpha = result.alpha;
     const auto beta = result.beta;
 
     const auto winrate = sigmoid(alpha,  beta, state.board.black_to_move() ? -komi : komi);
     const auto alpkt = (state.board.black_to_move() ? alpha : -alpha) - komi;
-    
+
     const auto pi = sigmoid(alpkt, beta, 0.0f);
     // if pi is near to 1, this is much more precise than 1-pi
     //    const auto one_m_pi = sigmoid(-alpkt, beta, 0.0f);
-    
+
     const auto pi_lambda = std::make_pair((1-cfg_lambda)*pi.first + cfg_lambda*0.5f,
                                           (1-cfg_lambda)*pi.second + cfg_lambda*0.5f);
     const auto pi_mu = std::make_pair((1-cfg_mu)*pi.first + cfg_mu*0.5f,
                                       (1-cfg_mu)*pi.second + cfg_mu*0.5f);
-    
+
     // this is useful when lambda is near to 0 and pi near 1
     //    const auto one_m_pi_lambda = (1-cfg_lambda)*one_m_pi + cfg_lambda*0.5f;
     const auto sigma_inv_pi_lambda = std::log(pi_lambda.first) - std::log(pi_lambda.second);
     const auto eval_bonus = (cfg_lambda == 0) ? 0.0f : sigma_inv_pi_lambda / beta - alpkt;
-    
+
     //    const auto one_m_pi_mu = (1-cfg_mu)*one_m_pi + cfg_mu*0.5f;
     const auto sigma_inv_pi_mu = std::log(pi_mu.first) - std::log(pi_mu.second);
     const auto eval_base = (cfg_mu == 0) ? 0.0f : sigma_inv_pi_mu / beta - alpkt;
-    
+
     const auto agent_eval = Utils::sigmoid_interval_avg(alpkt, beta, eval_base, eval_bonus);
 
     return { winrate.first, alpkt, pi.first, eval_bonus, eval_base, agent_eval };
 }
+
 
 void Network::show_heatmap(const FastState* const state,
                            const Netresult& result,
@@ -1456,42 +1089,30 @@
     std::vector<std::string> display_map;
     std::string line;
 
-    float legal_score = 0.0f;
-    float illegal_score = 0.0f;
-
-    std::array<float, BOARD_SQUARES> scores;
-    
+    float legal_policy = 0.0f;
+    float illegal_policy = 0.0f;
+
+    std::array<float, NUM_INTERSECTIONS> policies;
+
     const auto color = state->get_to_move();
-
-    for (unsigned int y = 0; y < BOARD_SIZE; y++) {
-        for (unsigned int x = 0; x < BOARD_SIZE; x++) {
-<<<<<<< HEAD
-            auto policy = 0;
+    for (unsigned int y = 0; y < NUM_INTERSECTIONS; y++) {
+        for (unsigned int x = 0; x < NUM_INTERSECTIONS; x++) {
             const auto vertex = state->board.get_vertex(x, y);
-            if (state->board.get_state(vertex) == FastBoard::EMPTY) {
-                policy = result.policy[y * BOARD_SIZE + x] * 1000;
-=======
-            const auto vertex = state->board.get_vertex(x, y);
-            const auto score = result.policy[y * BOARD_SIZE + x];
+            const auto policy = result.policy[y * NUM_INTERSECTIONS + x];
             if (state->is_move_legal(color, vertex)) {
-                legal_score += score;
-                scores[y * BOARD_SIZE + x] = score;
+                legal_policy += policy;
+                policies[y * BOARD_SIZE + x] = policy;
             } else {
-                illegal_score += score;
-                scores[y * BOARD_SIZE + x] = 0.0f;
->>>>>>> 19aa86ff
-            }
-        }
-    }
-
-<<<<<<< HEAD
-            line += boost::str(boost::format("%3d ") % policy);
-=======
-    for (unsigned int y = 0; y < BOARD_SIZE; y++) {
-        for (unsigned int x = 0; x < BOARD_SIZE; x++) {
-            const auto clean_score = int(scores[y * BOARD_SIZE + x] * 1000.0f / legal_score);
-            line += boost::str(boost::format("%3d ") % clean_score);
->>>>>>> 19aa86ff
+                illegal_policy += policy;
+                policies[y * BOARD_SIZE + x] = 0.0f;
+            }
+        }
+    }
+
+    for (unsigned int y = 0; y < NUM_INTERSECTIONS; y++) {
+        for (unsigned int x = 0; x < NUM_INTERSECTIONS; x++) {
+            const auto clean_policy = int(policies[y * NUM_INTERSECTIONS + x] * 1000.0f / legal_policy);
+            line += boost::str(boost::format("%3d ") % clean_policy);
         }
 
         display_map.push_back(line);
@@ -1501,16 +1122,11 @@
     for (int i = display_map.size() - 1; i >= 0; --i) {
         myprintf("%s\n", display_map[i].c_str());
     }
-<<<<<<< HEAD
     const auto pass_policy = int(result.policy_pass * 1000);
-    myprintf("pass: %d\n", pass_policy);
-    myprintf("winrate: %f\n", result.winrate);
-=======
-    const auto pass_score = int(result.policy_pass * 1000);
-    const auto illegal_millis = int(illegal_score * 1000);
-
-    myprintf("pass: %d, illegal: %d\n", pass_score, illegal_millis);
-    if (is_mult_komi_net) {
+    const auto illegal_millis = int(illegal_policy * 1000);
+
+    myprintf("pass: %d, illegal: %d\n", pass_policy, illegal_millis);
+    if (result.is_sai) {
         const auto result_extended = get_extended(*state, result);
         myprintf("alpha: %.2f, ", result.alpha);
         myprintf("beta: %.2f, ", result.beta);
@@ -1521,7 +1137,6 @@
     } else {
         myprintf("value: %.1f%%\n", result.value*100);
     }
->>>>>>> 19aa86ff
 
     if (topmoves) {
         std::vector<Network::PolicyVertexPair> moves;
@@ -1567,38 +1182,11 @@
     }
 }
 
-<<<<<<< HEAD
-std::vector<float> Network::gather_features(const GameState* const state,
-                                            const int symmetry) {
-    assert(symmetry >= 0 && symmetry < NUM_SYMMETRIES);
-    auto input_data = std::vector<float>(INPUT_CHANNELS * NUM_INTERSECTIONS);
-
-    const auto to_move = state->get_to_move();
-    const auto blacks_move = to_move == FastBoard::BLACK;
-
-    const auto black_it = blacks_move ?
-                          begin(input_data) :
-                          begin(input_data) + INPUT_MOVES * NUM_INTERSECTIONS;
-    const auto white_it = blacks_move ?
-                          begin(input_data) + INPUT_MOVES * NUM_INTERSECTIONS :
-                          begin(input_data);
-    const auto to_move_it = blacks_move ?
-        begin(input_data) + 2 * INPUT_MOVES * NUM_INTERSECTIONS :
-        begin(input_data) + (2 * INPUT_MOVES + 1) * NUM_INTERSECTIONS;
-
-    const auto moves = std::min<size_t>(state->get_movenum() + 1, INPUT_MOVES);
-    // Go back in time, fill history boards
-    for (auto h = size_t{0}; h < moves; h++) {
-        // collect white, black occupation planes
-        fill_input_plane_pair(state->get_past_board(h),
-                              black_it + h * NUM_INTERSECTIONS,
-                              white_it + h * NUM_INTERSECTIONS,
-=======
 void Network::fill_input_plane_advfeat(std::shared_ptr<const KoState> const state,
-                                    std::vector<net_t>::iterator legal,
-                                    std::vector<net_t>::iterator atari,
+                                    std::vector<float>::iterator legal,
+                                    std::vector<float>::iterator atari,
                                     const int symmetry) {
-    for (auto idx = 0; idx < BOARD_SQUARES; idx++) {
+    for (auto idx = 0; idx < NUM_INTERSECTIONS; idx++) {
         const auto sym_idx = symmetry_nn_idx_table[symmetry][idx];
         const auto x = sym_idx % BOARD_SIZE;
         const auto y = sym_idx / BOARD_SIZE;
@@ -1610,12 +1198,12 @@
     }
 }
 
-std::vector<net_t> Network::gather_features(const GameState* const state,
+std::vector<float> Network::gather_features(const GameState* const state,
 					    const int symmetry,
 					    const int input_moves,
 					    const bool adv_features,
 					    const bool include_color) {
-    assert(symmetry >= 0 && symmetry <= 7);
+    assert(symmetry >= 0 && symmetry < NUM_SYMMETRIES);
 
     // if advanced board features are included, for every input move
     // in addition to 2 planes with the stones there are 2 planes with
@@ -1628,16 +1216,16 @@
     // will provide information on the border of the board for the CNN
     auto input_planes = moves_planes + (include_color ? 2 : 1);
 
-    auto input_data = std::vector<net_t>(input_planes * BOARD_SQUARES);
+    auto input_data = std::vector<float>(input_planes * NUM_INTERSECTIONS);
 
     const auto current_it = begin(input_data);
-    const auto opponent_it = begin(input_data) + input_moves * BOARD_SQUARES;
+    const auto opponent_it = begin(input_data) + input_moves * NUM_INTERSECTIONS;
     auto legal_it = current_it;
     auto atari_it = current_it;
 
     if (adv_features) {
-	legal_it += 2 * input_moves * BOARD_SQUARES;
-	atari_it += 3 * input_moves * BOARD_SQUARES;
+	legal_it += 2 * input_moves * NUM_INTERSECTIONS;
+	atari_it += 3 * input_moves * NUM_INTERSECTIONS;
     }
 
     const auto to_move = state->get_to_move();
@@ -1653,32 +1241,26 @@
     // when the color of current player is not included, otherwise it
     // is one of the two last plane, depending on current player
     const auto onesfilled_it = 	blacks_move || !include_color ?
-	begin(input_data) + moves_planes * BOARD_SQUARES :
-	begin(input_data) + (moves_planes + 1) * BOARD_SQUARES;
-    std::fill(onesfilled_it, onesfilled_it + BOARD_SQUARES, net_t(true));
+	begin(input_data) + moves_planes * NUM_INTERSECTIONS :
+	begin(input_data) + (moves_planes + 1) * NUM_INTERSECTIONS;
+    std::fill(onesfilled_it, onesfilled_it + NUM_INTERSECTIONS, float(true));
 
     const auto moves = std::min<size_t>(state->get_movenum() + 1, input_moves);
     // Go back in time, fill history boards
     for (auto h = size_t{0}; h < moves; h++) {
         // collect white, black occupation planes
         fill_input_plane_pair(state->get_past_state(h)->board,
-                              black_it + h * BOARD_SQUARES,
-                              white_it + h * BOARD_SQUARES,
->>>>>>> 19aa86ff
+                              black_it + h * NUM_INTERSECTIONS,
+                              white_it + h * NUM_INTERSECTIONS,
                               symmetry);
 	if (adv_features) {
 	    fill_input_plane_advfeat(state->get_past_state(h),
-				     legal_it + h * BOARD_SQUARES,
-				     atari_it + h * BOARD_SQUARES,
+				     legal_it + h * NUM_INTERSECTIONS,
+				     atari_it + h * NUM_INTERSECTIONS,
 				     symmetry);
 
 	}
     }
-
-<<<<<<< HEAD
-    std::fill(to_move_it, to_move_it + NUM_INTERSECTIONS, float(true));
-=======
->>>>>>> 19aa86ff
 
     return input_data;
 }
@@ -1733,23 +1315,23 @@
     result += m_fwd_weights->m_conv_pol_b.size() * sizeof(float);
 
     // Policy head
-    result += OUTPUTS_POLICY * sizeof(float); // m_bn_pol_w1
-    result += OUTPUTS_POLICY * sizeof(float); // m_bn_pol_w2
-    result += OUTPUTS_POLICY * NUM_INTERSECTIONS
+    result += m_policy_outputs * sizeof(float); // m_bn_pol_w1
+    result += m_policy_outputs * sizeof(float); // m_bn_pol_w2
+    result += m_policy_outputs * NUM_INTERSECTIONS
                              * POTENTIAL_MOVES * sizeof(float); //m_ip_pol_w
     result += POTENTIAL_MOVES * sizeof(float); // m_ip_pol_b
 
     // Value head
     result += m_fwd_weights->m_conv_val_w.size() * sizeof(float);
     result += m_fwd_weights->m_conv_val_b.size() * sizeof(float);
-    result += OUTPUTS_VALUE * sizeof(float); // m_bn_val_w1
-    result += OUTPUTS_VALUE * sizeof(float); // m_bn_val_w2
-
-    result += OUTPUTS_VALUE * NUM_INTERSECTIONS
-                            * VALUE_LAYER * sizeof(float); // m_ip1_val_w
-    result += VALUE_LAYER * sizeof(float);  // m_ip1_val_b
-
-    result += VALUE_LAYER * sizeof(float); // m_ip2_val_w
+    result += m_val_outputs * sizeof(float); // m_bn_val_w1
+    result += m_val_outputs * sizeof(float); // m_bn_val_w2
+
+    result += m_val_outputs * NUM_INTERSECTIONS
+                            * m_val_chans * sizeof(float); // m_ip1_val_w
+    result += m_val_chans * sizeof(float);  // m_ip1_val_b
+
+    result += m_val_chans * sizeof(float); // m_ip2_val_w
     result += sizeof(float); // m_ip2_val_b
     return estimated_size = result;
 }
