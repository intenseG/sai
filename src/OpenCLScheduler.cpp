--- conflicted
+++ resolved
@@ -200,7 +200,6 @@
     }
 }
 
-<<<<<<< HEAD
 template <typename net_t>
 void OpenCLScheduler<net_t>::push_weights(
     unsigned int filter_size,
@@ -231,28 +230,18 @@
     }
 
     // Output head convolutions
-    push_convolve(1, outputs, Network::OUTPUTS_POLICY, weights->m_conv_pol_w);
-    push_convolve(1, outputs, Network::OUTPUTS_VALUE, weights->m_conv_val_w);
-}
-=======
-void OpenCLScheduler::forward(const std::vector<net_t>& input,
-                              std::vector<net_t>& output_pol,
-                              std::vector<net_t>& output_val,
-                              std::vector<net_t>& output_vbe) {
-    if (m_networks.size() == 1) {
-        m_networks[0]->forward(input, output_pol, output_val, output_vbe);
-        return;
-    }
-
-    auto f = m_threadpool.add_task([this, &input, &output_pol, &output_val, &output_vbe]{
-        m_networks[current_thread_gpu_num]->forward(input, output_pol, output_val, output_vbe);
-    });
->>>>>>> 19aa86ff
+    push_convolve(1, outputs, weights->m_conv_pol_b.size(), weights->m_conv_pol_w);
+    push_convolve(1, outputs, weights->m_conv_val_b.size(), weights->m_conv_val_w);
+    if (weights->m_conv_vbe_b.size() > 0) {
+        push_convolve(1, outputs, weights->m_conv_vbe_b.size(), weights->m_conv_vbe_w);
+    }
+}
 
 template <typename net_t>
 void OpenCLScheduler<net_t>::forward(const std::vector<float>& input,
                                      std::vector<float>& output_pol,
-                                     std::vector<float>& output_val) {
+                                     std::vector<float>& output_val,
+                                     std::vector<float>& output_vbe) {
     std::shared_ptr<ContextPoolEntry> ctx;
     auto queue_num = size_t{0};
     {
@@ -270,7 +259,7 @@
         assert(ctx != nullptr);
     }
 
-    m_networks[ctx->net_index]->forward(input, output_pol, output_val,
+    m_networks[ctx->net_index]->forward(input, output_pol, output_val, output_vbe,
                                         ctx->context);
 
     {
