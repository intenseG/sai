/*
    This file is part of Leela Zero.
    Copyright (C) 2017-2018 Gian-Carlo Pascutto and contributors

    Leela Zero is free software: you can redistribute it and/or modify
    it under the terms of the GNU General Public License as published by
    the Free Software Foundation, either version 3 of the License, or
    (at your option) any later version.

    Leela Zero is distributed in the hope that it will be useful,
    but WITHOUT ANY WARRANTY; without even the implied warranty of
    MERCHANTABILITY or FITNESS FOR A PARTICULAR PURPOSE.  See the
    GNU General Public License for more details.

    You should have received a copy of the GNU General Public License
    along with Leela Zero.  If not, see <http://www.gnu.org/licenses/>.
*/

#include "config.h"
#include "Utils.h"

#include <algorithm>
#include <mutex>
#include <cstdarg>
#include <cstdio>
#include <cmath>

#include <boost/filesystem.hpp>

#ifdef _WIN32
#include <windows.h>
#else
#include <sys/select.h>
#include <unistd.h>
#include <sys/types.h>
#include <pwd.h>
#endif

#include "GTP.h"

Utils::ThreadPool thread_pool;

bool Utils::input_pending() {
#ifdef HAVE_SELECT
    fd_set read_fds;
    FD_ZERO(&read_fds);
    FD_SET(0,&read_fds);
    struct timeval timeout{0,0};
    select(1,&read_fds,nullptr,nullptr,&timeout);
    return FD_ISSET(0, &read_fds);
#else
    static int init = 0, pipe;
    static HANDLE inh;
    DWORD dw;

    if (!init) {
        init = 1;
        inh = GetStdHandle(STD_INPUT_HANDLE);
        pipe = !GetConsoleMode(inh, &dw);
        if (!pipe) {
            SetConsoleMode(inh, dw & ~(ENABLE_MOUSE_INPUT | ENABLE_WINDOW_INPUT));
            FlushConsoleInputBuffer(inh);
        }
    }

    if (pipe) {
        if (!PeekNamedPipe(inh, nullptr, 0, nullptr, &dw, nullptr)) {
            myprintf("Nothing at other end - exiting\n");
            exit(EXIT_FAILURE);
        }

        return dw;
    } else {
        if (!GetNumberOfConsoleInputEvents(inh, &dw)) {
            myprintf("Nothing at other end - exiting\n");
            exit(EXIT_FAILURE);
        }

        return dw > 1;
    }
    return false;
#endif
}

static std::mutex IOmutex;

static void myprintf_base(const char *fmt, va_list ap) {
    va_list ap2;
    va_copy(ap2, ap);

    vfprintf(stderr, fmt, ap);

    if (cfg_logfile_handle) {
        std::lock_guard<std::mutex> lock(IOmutex);
        vfprintf(cfg_logfile_handle, fmt, ap2);
    }
    va_end(ap2);
}

void Utils::myprintf(const char *fmt, ...) {
    if (cfg_quiet) {
        return;
    }

    va_list ap;
    va_start(ap, fmt);
    myprintf_base(fmt, ap);
    va_end(ap);
}

void Utils::myprintf_error(const char *fmt, ...) {
    va_list ap;
    va_start(ap, fmt);
    myprintf_base(fmt, ap);
    va_end(ap);
}

static void gtp_fprintf(FILE* file, const std::string& prefix,
                        const char *fmt, va_list ap) {
    fprintf(file, "%s ", prefix.c_str());
    vfprintf(file, fmt, ap);
    fprintf(file, "\n\n");
}

static void gtp_base_printf(int id, std::string prefix,
                            const char *fmt, va_list ap) {
    if (id != -1) {
        prefix += std::to_string(id);
    }
    gtp_fprintf(stdout, prefix, fmt, ap);
    if (cfg_logfile_handle) {
        std::lock_guard<std::mutex> lock(IOmutex);
        gtp_fprintf(cfg_logfile_handle, prefix, fmt, ap);
    }
}

void Utils::gtp_printf(int id, const char *fmt, ...) {
    va_list ap;
    va_start(ap, fmt);
    gtp_base_printf(id, "=", fmt, ap);
    va_end(ap);
}

void Utils::gtp_printf_raw(const char *fmt, ...) {
    va_list ap;
    va_start(ap, fmt);
    vfprintf(stdout, fmt, ap);
    va_end(ap);

    if (cfg_logfile_handle) {
        std::lock_guard<std::mutex> lock(IOmutex);
        va_start(ap, fmt);
        vfprintf(cfg_logfile_handle, fmt, ap);
        va_end(ap);
    }
}

void Utils::gtp_fail_printf(int id, const char *fmt, ...) {
    va_list ap;
    va_start(ap, fmt);
    gtp_base_printf(id, "?", fmt, ap);
    va_end(ap);
}

void Utils::log_input(const std::string& input) {
    if (cfg_logfile_handle) {
        std::lock_guard<std::mutex> lock(IOmutex);
        fprintf(cfg_logfile_handle, ">>%s\n", input.c_str());
    }
}

size_t Utils::ceilMultiple(size_t a, size_t b) {
    if (a % b == 0) {
        return a;
    }

    auto ret = a + (b - a % b);
    return ret;
}

<<<<<<< HEAD
const std::string Utils::leelaz_file(std::string file) {
#ifdef _WIN32
    boost::filesystem::path dir(boost::filesystem::current_path());
#else
    // https://stackoverflow.com/a/26696759
    const char *homedir;
    if ((homedir = getenv("HOME")) == nullptr) {
        struct passwd *pwd;
        if ((pwd = getpwuid(getuid())) == nullptr) { // NOLINT(runtime/threadsafe_fn)
            return std::string();
        }
        homedir = pwd->pw_dir;
    }
    boost::filesystem::path dir(homedir);
    dir /= ".local/share/leela-zero";
#endif
    boost::filesystem::create_directories(dir);
    dir /= file;
    return dir.string();
=======
float Utils::sigmoid_interval_avg(float alpkt, float beta, float s, float t) {
    if (s>t) {
	std::swap(s,t);
    }
    const auto h = beta * (t - s);
    
    if (h < 0.001f) {
	return sigmoid(alpkt,beta,(s+t)/2).first;
    }

    #ifndef NDEBUG
    if (std::abs(s) + std::abs(t) > 2000.0f) {
	myprintf("Warning: integration interval out of bound: [%f,%f].\n", s, t);
    }
    #endif

    const auto a = std::abs(alpkt+s);
    const auto b = std::abs(alpkt+t);

    const auto main_term = (alpkt+s)*(alpkt+t) > 0 ?
	( alpkt+s > 0 ? 1.0f : 0.0f ) :
	0.5f + 0.5f*(b-a)/(t-s);

    const auto aa = log_sigmoid(a*beta) / h;
    const auto bb = log_sigmoid(b*beta) / h;

    //    myprintf("integral: alpkt=%f, beta=%f, s=%f, t=%f\n"
    //	     "h=%f, a=%f, b=%f, main_term=%f, aa=%f, bb=%f\n",
    //	     alpkt, beta, s, t, h, a, b, main_term, aa, bb);
    return main_term - bb + aa;
}

float Utils::log_sigmoid(float x) {
    // Returns log(1/(1+exp(-x))
    // When sigmoid is about 1, log(sigmoid) is about 0 but not very precise
    // This function provides a robust estimate in that case.
    // Its argument should be beta*(alpha+bonus)
    if (x>10.0f) {
        const auto ul = std::exp(-x);
        const auto ll = 1.0f/(1.0f+std::exp(x));
        return -std::sqrt(ul*ll);
    }
    return std::log(sigmoid(x,1.0f,0.0f).first);
}

float Utils::median(std::vector<float> & sample){
    sort(sample.begin(), sample.end());
    const auto len = sample.size();
    float result;
    if(len % 2) {
        result = sample[len/2];
    } else {
        result = 0.5 * sample[len/2] + 0.5 * sample[len/2-1];
    }
#ifndef NDEBUG
    myprintf("Median over %d values.\n", len);
    for (auto& x : sample) {
        myprintf("%.1f ", x);
    }
    myprintf("\nResult is: %.1f\n", result);
#endif
    return result;
}


float Utils::winner(float board_score) {
    if (board_score > 0.0001f) {
        return 1.0f;
    }

    if (board_score < -0.0001f) {
        return 0.0f;
    }

    return 0.5f;

>>>>>>> 19aa86ff
}<|MERGE_RESOLUTION|>--- conflicted
+++ resolved
@@ -178,7 +178,83 @@
     return ret;
 }
 
-<<<<<<< HEAD
+float Utils::sigmoid_interval_avg(float alpkt, float beta, float s, float t) {
+    if (s>t) {
+	std::swap(s,t);
+    }
+    const auto h = beta * (t - s);
+
+    if (h < 0.001f) {
+	return sigmoid(alpkt,beta,(s+t)/2).first;
+    }
+
+    #ifndef NDEBUG
+    if (std::abs(s) + std::abs(t) > 2000.0f) {
+	myprintf("Warning: integration interval out of bound: [%f,%f].\n", s, t);
+    }
+    #endif
+
+    const auto a = std::abs(alpkt+s);
+    const auto b = std::abs(alpkt+t);
+
+    const auto main_term = (alpkt+s)*(alpkt+t) > 0 ?
+	( alpkt+s > 0 ? 1.0f : 0.0f ) :
+	0.5f + 0.5f*(b-a)/(t-s);
+
+    const auto aa = log_sigmoid(a*beta) / h;
+    const auto bb = log_sigmoid(b*beta) / h;
+
+    //    myprintf("integral: alpkt=%f, beta=%f, s=%f, t=%f\n"
+    //	     "h=%f, a=%f, b=%f, main_term=%f, aa=%f, bb=%f\n",
+    //	     alpkt, beta, s, t, h, a, b, main_term, aa, bb);
+    return main_term - bb + aa;
+}
+
+float Utils::log_sigmoid(float x) {
+    // Returns log(1/(1+exp(-x))
+    // When sigmoid is about 1, log(sigmoid) is about 0 but not very precise
+    // This function provides a robust estimate in that case.
+    // Its argument should be beta*(alpha+bonus)
+    if (x>10.0f) {
+        const auto ul = std::exp(-x);
+        const auto ll = 1.0f/(1.0f+std::exp(x));
+        return -std::sqrt(ul*ll);
+    }
+    return std::log(sigmoid(x,1.0f,0.0f).first);
+}
+
+float Utils::median(std::vector<float> & sample){
+    sort(sample.begin(), sample.end());
+    const auto len = sample.size();
+    float result;
+    if(len % 2) {
+        result = sample[len/2];
+    } else {
+        result = 0.5 * sample[len/2] + 0.5 * sample[len/2-1];
+    }
+#ifndef NDEBUG
+    myprintf("Median over %d values.\n", len);
+    for (auto& x : sample) {
+        myprintf("%.1f ", x);
+    }
+    myprintf("\nResult is: %.1f\n", result);
+#endif
+    return result;
+}
+
+
+float Utils::winner(float board_score) {
+    if (board_score > 0.0001f) {
+        return 1.0f;
+    }
+
+    if (board_score < -0.0001f) {
+        return 0.0f;
+    }
+
+    return 0.5f;
+}
+
 const std::string Utils::leelaz_file(std::string file) {
 #ifdef _WIN32
     boost::filesystem::path dir(boost::filesystem::current_path());
@@ -198,82 +274,4 @@
     boost::filesystem::create_directories(dir);
     dir /= file;
     return dir.string();
-=======
-float Utils::sigmoid_interval_avg(float alpkt, float beta, float s, float t) {
-    if (s>t) {
-	std::swap(s,t);
-    }
-    const auto h = beta * (t - s);
-    
-    if (h < 0.001f) {
-	return sigmoid(alpkt,beta,(s+t)/2).first;
-    }
-
-    #ifndef NDEBUG
-    if (std::abs(s) + std::abs(t) > 2000.0f) {
-	myprintf("Warning: integration interval out of bound: [%f,%f].\n", s, t);
-    }
-    #endif
-
-    const auto a = std::abs(alpkt+s);
-    const auto b = std::abs(alpkt+t);
-
-    const auto main_term = (alpkt+s)*(alpkt+t) > 0 ?
-	( alpkt+s > 0 ? 1.0f : 0.0f ) :
-	0.5f + 0.5f*(b-a)/(t-s);
-
-    const auto aa = log_sigmoid(a*beta) / h;
-    const auto bb = log_sigmoid(b*beta) / h;
-
-    //    myprintf("integral: alpkt=%f, beta=%f, s=%f, t=%f\n"
-    //	     "h=%f, a=%f, b=%f, main_term=%f, aa=%f, bb=%f\n",
-    //	     alpkt, beta, s, t, h, a, b, main_term, aa, bb);
-    return main_term - bb + aa;
-}
-
-float Utils::log_sigmoid(float x) {
-    // Returns log(1/(1+exp(-x))
-    // When sigmoid is about 1, log(sigmoid) is about 0 but not very precise
-    // This function provides a robust estimate in that case.
-    // Its argument should be beta*(alpha+bonus)
-    if (x>10.0f) {
-        const auto ul = std::exp(-x);
-        const auto ll = 1.0f/(1.0f+std::exp(x));
-        return -std::sqrt(ul*ll);
-    }
-    return std::log(sigmoid(x,1.0f,0.0f).first);
-}
-
-float Utils::median(std::vector<float> & sample){
-    sort(sample.begin(), sample.end());
-    const auto len = sample.size();
-    float result;
-    if(len % 2) {
-        result = sample[len/2];
-    } else {
-        result = 0.5 * sample[len/2] + 0.5 * sample[len/2-1];
-    }
-#ifndef NDEBUG
-    myprintf("Median over %d values.\n", len);
-    for (auto& x : sample) {
-        myprintf("%.1f ", x);
-    }
-    myprintf("\nResult is: %.1f\n", result);
-#endif
-    return result;
-}
-
-
-float Utils::winner(float board_score) {
-    if (board_score > 0.0001f) {
-        return 1.0f;
-    }
-
-    if (board_score < -0.0001f) {
-        return 0.0f;
-    }
-
-    return 0.5f;
-
->>>>>>> 19aa86ff
 }