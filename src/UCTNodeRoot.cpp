--- conflicted
+++ resolved
@@ -215,24 +215,14 @@
 
     const auto had_children = has_children();
     if (expandable()) {
-<<<<<<< HEAD
-        create_children(network, nodes, root_state, root_eval);
-    }
-    if (had_children) {
-        root_eval = get_net_eval(color);
-    } else {
-        update(root_eval);
-        root_eval = (color == FastBoard::BLACK ? root_eval : 1.0f - root_eval);
-=======
-        create_children(nodes, root_state, root_value, root_alpkt, root_beta);
+        create_children(network, nodes, root_state, root_value, root_alpkt, root_beta);
     }
     if (has_children() && !had_children) {
-	// blackevals is useless here because root nodes are never
-	// evaluated, nevertheless the number of visits must be updated
-	update(0);
->>>>>>> 19aa86ff
-    }
-    
+	    // blackevals is useless here because root nodes are never
+	   // evaluated, nevertheless the number of visits must be updated
+	    update(0);
+    }
+
     //    root_eval = get_net_eval(color);
     //    root_eval = (color == FastBoard::BLACK ? root_eval : 1.0f - root_eval);
 
@@ -255,25 +245,21 @@
     if (fast_roll_out) {
         return;
     }
-    
+
     if (cfg_noise) {
         // Adjust the Dirichlet noise's alpha constant to the board size
-<<<<<<< HEAD
-        auto alpha = 0.03f * 361.0f / NUM_INTERSECTIONS;
-=======
-        auto alpha = cfg_noise_value * 361.0f / BOARD_SQUARES;
->>>>>>> 19aa86ff
+        auto alpha = cfg_noise_value * 361.0f / NUM_INTERSECTIONS;
         dirichlet_noise(0.25f, alpha);
     }
 
     if (cfg_japanese_mode) {
         for (auto& child : m_children) {
-            auto score = child->get_score();
-            score *= 0.8f;
+            auto policy = child->get_policy();
+            policy *= 0.8f;
             if (child->get_move() == FastBoard::PASS) {
-                score += 0.2f;
+                policy += 0.2f;
             }
-            child->set_score(score);
-        }
-    }
-}
+            child->set_policy(policy);
+        }
+    }
+}