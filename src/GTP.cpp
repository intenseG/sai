/*
    This file is part of Leela Zero.
    Copyright (C) 2017-2018 Gian-Carlo Pascutto and contributors
    Copyright (C) 2018 SAI Team

    Leela Zero is free software: you can redistribute it and/or modify
    it under the terms of the GNU General Public License as published by
    the Free Software Foundation, either version 3 of the License, or
    (at your option) any later version.

    Leela Zero is distributed in the hope that it will be useful,
    but WITHOUT ANY WARRANTY; without even the implied warranty of
    MERCHANTABILITY or FITNESS FOR A PARTICULAR PURPOSE.  See the
    GNU General Public License for more details.

    You should have received a copy of the GNU General Public License
    along with Leela Zero.  If not, see <http://www.gnu.org/licenses/>.
*/

#include "config.h"

#include <algorithm>
#include <cctype>
#include <chrono>
#include <cmath>
#include <cstdlib>
#include <exception>
#include <fstream>
#include <iostream>
#include <limits>
#include <memory>
#include <random>
#include <string>
#include <vector>
#include <boost/algorithm/string.hpp>

#include "GTP.h"
#include "FastBoard.h"
#include "FullBoard.h"
#include "GameState.h"
#include "Network.h"
#include "SGFTree.h"
#include "SMP.h"
#include "Training.h"
#include "UCTSearch.h"
#include "Utils.h"

using namespace Utils;

//extern bool is_mult_komi_net;

// Configuration flags
bool cfg_gtp_mode;
bool cfg_japanese_mode;
bool cfg_allow_pondering;
int cfg_num_threads;
int cfg_max_threads;
int cfg_max_playouts;
int cfg_max_visits;
size_t cfg_max_memory;
size_t cfg_max_tree_size;
int cfg_max_cache_ratio_percent;
TimeManagement::enabled_t cfg_timemanage;
int cfg_lagbuffer_cs;
int cfg_resignpct;
int cfg_noise;
bool cfg_fpuzero;
bool cfg_adv_features;
bool cfg_exploit_symmetries;
float cfg_noise_value;
float cfg_lambda;
float cfg_mu;
float cfg_komi;
int cfg_random_cnt;
int cfg_random_min_visits;
float cfg_random_temp;
std::uint64_t cfg_rng_seed;
bool cfg_dumbpass;
#ifdef USE_OPENCL
std::vector<int> cfg_gpus;
bool cfg_sgemm_exhaustive;
bool cfg_tune_only;
#ifdef USE_HALF
precision_t cfg_precision;
#endif
#endif
float cfg_puct;
float cfg_softmax_temp;
float cfg_fpu_reduction;
float cfg_fpu_root_reduction;
std::string cfg_weightsfile;
std::string cfg_logfile;
FILE* cfg_logfile_handle;
bool cfg_quiet;
std::string cfg_options_str;
bool cfg_benchmark;
<<<<<<< HEAD
bool cfg_cpu_only;
int cfg_analyze_interval_centis;

std::unique_ptr<Network> GTP::s_network;

void GTP::initialize(std::unique_ptr<Network>&& net) {
    s_network = std::move(net);

    bool result;
    std::string message;
    std::tie(result, message) =
        set_max_memory(cfg_max_memory, cfg_max_cache_ratio_percent);
    if (!result) {
        // This should only ever happen with 60 block networks on 32bit machine.
        myprintf("LOW MEMORY SETTINGS! Couldn't set default memory limits.\n");
        myprintf("The network you are using might be too big\n");
        myprintf("for the default settings on your system.\n");
        throw std::runtime_error("Error setting memory requirements.");
    }
    myprintf(message.c_str());
    myprintf("\n");
}
=======
float cfg_blunder_thr;
>>>>>>> 19aa86ff

void GTP::setup_default_parameters() {
    cfg_gtp_mode = false;
    cfg_japanese_mode = false;
    cfg_allow_pondering = true;
    cfg_max_threads = std::max(1, std::min(SMP::get_num_cpus(), MAX_CPUS));
#ifdef USE_OPENCL
    // If we will be GPU limited, using many threads won't help much.
    // Multi-GPU is a different story, but we will assume that those people
    // who do those stuff will know what they are doing.
    cfg_num_threads = std::min(2, cfg_max_threads);
#else
    cfg_num_threads = cfg_max_threads;
#endif
    cfg_max_memory = UCTSearch::DEFAULT_MAX_MEMORY;
    cfg_max_playouts = UCTSearch::UNLIMITED_PLAYOUTS;
    cfg_max_visits = UCTSearch::UNLIMITED_PLAYOUTS;
<<<<<<< HEAD
    // This will be overwriiten in initialize() after network size is known.
    cfg_max_tree_size = UCTSearch::DEFAULT_MAX_MEMORY;
    cfg_max_cache_ratio_percent = 10;
=======
    cfg_komi = 7.5f;
    cfg_lambda = 0.5f;
    cfg_mu = 0.0f;
>>>>>>> 19aa86ff
    cfg_timemanage = TimeManagement::AUTO;
    cfg_lagbuffer_cs = 100;
    cfg_weightsfile = leelaz_file("best-network");
#ifdef USE_OPENCL
    cfg_gpus = { };
    cfg_sgemm_exhaustive = false;
    cfg_tune_only = false;
#ifdef USE_HALF
    cfg_precision = precision_t::AUTO;
#endif
#endif
    cfg_puct = 0.8f;
    cfg_softmax_temp = 1.0f;
    cfg_fpu_reduction = 0.25f;
    // see UCTSearch::should_resign
    // if negative, the default is 10%, otherwise, this value % is used
    cfg_resignpct = -1;
    cfg_fpuzero = false;
    cfg_adv_features = false;
    cfg_exploit_symmetries = false;
    cfg_noise = false;
<<<<<<< HEAD
    cfg_fpu_root_reduction = cfg_fpu_reduction;
=======
    cfg_noise_value = 0.03;
>>>>>>> 19aa86ff
    cfg_random_cnt = 0;
    cfg_random_min_visits = 1;
    cfg_random_temp = 1.0f;
    cfg_dumbpass = false;
    cfg_logfile_handle = nullptr;
    cfg_quiet = false;
    cfg_benchmark = false;
<<<<<<< HEAD
#ifdef USE_CPU_ONLY
    cfg_cpu_only = true;
#else
    cfg_cpu_only = false;
#endif

    cfg_analyze_interval_centis = 0;
=======
    cfg_blunder_thr = 0.0f;
>>>>>>> 19aa86ff

    // C++11 doesn't guarantee *anything* about how random this is,
    // and in MinGW it isn't random at all. But we can mix it in, which
    // helps when it *is* high quality (Linux, MSVC).
    std::random_device rd;
    std::ranlux48 gen(rd());
    std::uint64_t seed1 = (gen() << 16) ^ gen();
    // If the above fails, this is one of our best, portable, bets.
    std::uint64_t seed2 = std::chrono::high_resolution_clock::
        now().time_since_epoch().count();
    cfg_rng_seed = seed1 ^ seed2;
}

const std::string GTP::s_commands[] = {
    "protocol_version",
    "name",
    "version",
    "quit",
    "known_command",
    "list_commands",
    "boardsize",
    "clear_board",
    "komi",
    "play",
    "genmove",
    "showboard",
    "undo",
    "final_score",
    "final_status_list",
    "time_settings",
    "time_left",
    "fixed_handicap",
    "place_free_handicap",
    "set_free_handicap",
    "loadsgf",
    "printsgf",
    "kgs-genmove_cleanup",
    "kgs-time_settings",
    "kgs-game_over",
    "heatmap",
    "lz-analyze",
    "lz-genmove_analyze",
    "lz-memory_report",
    "lz-setoption",
    ""
};

// Default/min/max could be moved into separate fields,
// but for now we assume that the GUI will not send us invalid info.
const std::string GTP::s_options[] = {
    "option name Maximum Memory Use (MiB) type spin default 2048 min 128 max 131072",
    "option name Percentage of memory for cache type spin default 10 min 1 max 99",
    "option name Visits type spin default 0 min 0 max 1000000000",
    "option name Playouts type spin default 0 min 0 max 1000000000",
    "option name Lagbuffer type spin default 0 min 0 max 3000",
    "option name Resign Percentage type spin default -1 min -1 max 30",
    "option name Pondering type check default true",
    ""
};

std::string GTP::get_life_list(const GameState & game, bool live) {
    std::vector<std::string> stringlist;
    std::string result;
    const auto& board = game.board;

    if (live) {
        for (int i = 0; i < board.get_boardsize(); i++) {
            for (int j = 0; j < board.get_boardsize(); j++) {
                int vertex = board.get_vertex(i, j);

                if (board.get_state(vertex) != FastBoard::EMPTY) {
                    stringlist.push_back(board.get_string(vertex));
                }
            }
        }
    }

    // remove multiple mentions of the same string
    // unique reorders and returns new iterator, erase actually deletes
    std::sort(begin(stringlist), end(stringlist));
    stringlist.erase(std::unique(begin(stringlist), end(stringlist)),
                     end(stringlist));

    for (size_t i = 0; i < stringlist.size(); i++) {
        result += (i == 0 ? "" : "\n") + stringlist[i];
    }

    return result;
}

void GTP::execute(GameState & game, const std::string& xinput) {
    std::string input;
    static auto search = std::make_unique<UCTSearch>(game, *s_network);

    bool transform_lowercase = true;

    // Required on Unixy systems
    if (xinput.find("loadsgf") != std::string::npos) {
        transform_lowercase = false;
    }

    /* eat empty lines, simple preprocessing, lower case */
    for (unsigned int tmp = 0; tmp < xinput.size(); tmp++) {
        if (xinput[tmp] == 9) {
            input += " ";
        } else if ((xinput[tmp] > 0 && xinput[tmp] <= 9)
                || (xinput[tmp] >= 11 && xinput[tmp] <= 31)
                || xinput[tmp] == 127) {
               continue;
        } else {
            if (transform_lowercase) {
                input += std::tolower(xinput[tmp]);
            } else {
                input += xinput[tmp];
            }
        }

        // eat multi whitespace
        if (input.size() > 1) {
            if (std::isspace(input[input.size() - 2]) &&
                std::isspace(input[input.size() - 1])) {
                input.resize(input.size() - 1);
            }
        }
    }

    std::string command;
    int id = -1;

    if (input == "") {
        return;
    } else if (input == "exit") {
        exit(EXIT_SUCCESS);
    } else if (input.find("#") == 0) {
        return;
    } else if (std::isdigit(input[0])) {
        std::istringstream strm(input);
        char spacer;
        strm >> id;
        strm >> std::noskipws >> spacer;
        std::getline(strm, command);
    } else {
        command = input;
    }

    /* process commands */
    if (command == "protocol_version") {
        gtp_printf(id, "%d", GTP_VERSION);
        return;
    } else if (command == "name") {
        gtp_printf(id, PROGRAM_NAME);
        return;
    } else if (command == "version") {
        gtp_printf(id, PROGRAM_VERSION);
        return;
    } else if (command == "quit") {
        gtp_printf(id, "");
        exit(EXIT_SUCCESS);
    } else if (command.find("known_command") == 0) {
        std::istringstream cmdstream(command);
        std::string tmp;

        cmdstream >> tmp;     /* remove known_command */
        cmdstream >> tmp;

        for (int i = 0; s_commands[i].size() > 0; i++) {
            if (tmp == s_commands[i]) {
                gtp_printf(id, "true");
                return;
            }
        }

        gtp_printf(id, "false");
        return;
    } else if (command.find("list_commands") == 0) {
        std::string outtmp(s_commands[0]);
        for (int i = 1; s_commands[i].size() > 0; i++) {
            outtmp = outtmp + "\n" + s_commands[i];
        }
        gtp_printf(id, outtmp.c_str());
        return;
    } else if (command.find("boardsize") == 0) {
        std::istringstream cmdstream(command);
        std::string stmp;
        int tmp;

        cmdstream >> stmp;  // eat boardsize
        cmdstream >> tmp;

        if (!cmdstream.fail()) {
            if (tmp != BOARD_SIZE) {
                gtp_fail_printf(id, "unacceptable size");
            } else {
                float old_komi = game.get_komi();
                Training::clear_training();
                game.init_game(tmp, old_komi);
                gtp_printf(id, "");
            }
        } else {
            gtp_fail_printf(id, "syntax not understood");
        }

        return;
    } else if (command.find("clear_board") == 0) {
        Training::clear_training();
        game.reset_game();
        search = std::make_unique<UCTSearch>(game, *s_network);
        assert(UCTNodePointer::get_tree_size() == 0);
        gtp_printf(id, "");
        return;
    } else if (command.find("komi") == 0) {
        std::istringstream cmdstream(command);
        std::string tmp;
        float komi = cfg_komi;
        float old_komi = game.get_komi();

        cmdstream >> tmp;  // eat komi
        cmdstream >> komi;

        if (!cmdstream.fail()) {
            if (komi != old_komi) {
                game.set_komi(komi);
            }
            gtp_printf(id, "");
        } else {
            gtp_fail_printf(id, "syntax not understood");
        }

        return;
    } else if (command.find("play") == 0) {
        std::istringstream cmdstream(command);
        std::string tmp;
        std::string color, vertex;

        cmdstream >> tmp;   //eat play
        cmdstream >> color;
        cmdstream >> vertex;

        if (!cmdstream.fail()) {
            if (!game.play_textmove(color, vertex)) {
                gtp_fail_printf(id, "illegal move");
            } else {
                gtp_printf(id, "");
            }
        } else {
            gtp_fail_printf(id, "syntax not understood");
        }
        return;
    } else if (command.find("genmove") == 0
               || command.find("lz-genmove_analyze") == 0) {
        auto analysis_output = command.find("lz-genmove_analyze") == 0;
        auto interval = 0;

        std::istringstream cmdstream(command);
        std::string tmp;

        cmdstream >> tmp;  // eat genmove
        cmdstream >> tmp;
        if (analysis_output) {
            cmdstream >> interval;
        }

        if (!cmdstream.fail()) {
            int who;
            if (tmp == "w" || tmp == "white") {
                who = FastBoard::WHITE;
            } else if (tmp == "b" || tmp == "black") {
                who = FastBoard::BLACK;
            } else {
                gtp_fail_printf(id, "syntax error");
                return;
            }
            if (analysis_output) {
                // Start of multi-line response
                cfg_analyze_interval_centis = interval;
                if (id != -1) gtp_printf_raw("=%d\n", id);
                else gtp_printf_raw("=\n");
            }
            // start thinking
            {
                game.set_to_move(who);
                // Outputs winrate and pvs for lz-genmove_analyze
                int move = search->think(who);
                game.play_move(move);

                std::string vertex = game.move_to_text(move);
                if (!analysis_output) {
                    gtp_printf(id, "%s", vertex.c_str());
                } else {
                    gtp_printf_raw("play %s\n", vertex.c_str());
                }
            }
            if (cfg_allow_pondering) {
                // now start pondering
                if (!game.has_resigned()) {
                    // Outputs winrate and pvs through gtp for lz-genmove_analyze
                    search->ponder();
                }
            }
            if (analysis_output) {
                // Terminate multi-line response
                gtp_printf_raw("\n");
            }
        } else {
            gtp_fail_printf(id, "syntax not understood");
        }
        analysis_output = false;
        return;
    } else if (command.find("lz-analyze") == 0) {
        std::istringstream cmdstream(command);
        std::string tmp;
        auto who = game.board.get_to_move();

        cmdstream >> tmp; // eat lz-analyze
        cmdstream >> tmp; // eat side to move or interval
        if (!cmdstream.fail()) {
            if (tmp == "w" || tmp == "white") {
                who = FastBoard::WHITE;
            } else if (tmp == "b" || tmp == "black") {
                who = FastBoard::BLACK;
            } else {
                // Not side to move, must be interval
                try {
                    cfg_analyze_interval_centis = std::stoi(tmp);
                } catch(...) {
                    gtp_fail_printf(id, "syntax not understood");
                    return;
                }
            }
            if (tmp == "w" || tmp == "b" || tmp == "white" || tmp == "black") {
                // We got a color, so the interval must come now.
                int interval;
                cmdstream >> interval;
                if (!cmdstream.fail()) {
                    cfg_analyze_interval_centis = interval;
                } else {
                    gtp_fail_printf(id, "syntax not understood");
                    return;
                }
            }
        }
        // Start multi-line response.
        if (id != -1) gtp_printf_raw("=%d\n", id);
        else gtp_printf_raw("=\n");
        // Now start pondering.
        if (!game.has_resigned()) {
            // Outputs winrate and pvs through gtp
            game.set_to_move(who);
            search->ponder();
        }
        cfg_analyze_interval_centis = 0;
        // Terminate multi-line response
        gtp_printf_raw("\n");
        return;
    } else if (command.find("kgs-genmove_cleanup") == 0) {
        std::istringstream cmdstream(command);
        std::string tmp;

        cmdstream >> tmp;  // eat kgs-genmove
        cmdstream >> tmp;

        if (!cmdstream.fail()) {
            int who;
            if (tmp == "w" || tmp == "white") {
                who = FastBoard::WHITE;
            } else if (tmp == "b" || tmp == "black") {
                who = FastBoard::BLACK;
            } else {
                gtp_fail_printf(id, "syntax error");
                return;
            }
            game.set_passes(0);
            {
                game.set_to_move(who);
                int move = search->think(who, UCTSearch::NOPASS);
                game.play_move(move);

                std::string vertex = game.move_to_text(move);
                gtp_printf(id, "%s", vertex.c_str());
            }
            if (cfg_allow_pondering) {
                // now start pondering
                if (!game.has_resigned()) {
                    search->ponder();
                }
            }
        } else {
            gtp_fail_printf(id, "syntax not understood");
        }
        return;
    } else if (command.find("undo") == 0) {
        if (game.undo_move()) {
            gtp_printf(id, "");
        } else {
            gtp_fail_printf(id, "cannot undo");
        }
        return;
    } else if (command.find("showboard") == 0) {
        gtp_printf(id, "");
        game.display_state();
<<<<<<< HEAD
        return;
=======
        return true;
    } else if (command.find("showlegal") == 0) {
        gtp_printf(id, "");
        game.display_legal(game.get_to_move());
        return true;
>>>>>>> 19aa86ff
    } else if (command.find("final_score") == 0) {
        float ftmp;
        if (!cfg_japanese_mode) {
            ftmp = game.final_score();
        } else {
            ftmp = search->final_japscore();
            if (ftmp > BOARD_SQUARES * 10.0) {
                gtp_fail_printf(id, "japanese scoring failed "
                                "while trying to remove dead groups");
                return true;
            }
        }
        /* white wins */
        if (ftmp < -0.0001f) {
            gtp_printf(id, "W+%3.1f", float(fabs(ftmp)));
        } else if (ftmp > 0.0001f) {
            gtp_printf(id, "B+%3.1f", ftmp);
        } else {
            gtp_printf(id, "0");
        }
        return;
    } else if (command.find("final_status_list") == 0) {
        if (command.find("alive") != std::string::npos) {
            std::string livelist = get_life_list(game, true);
            gtp_printf(id, livelist.c_str());
        } else if (command.find("dead") != std::string::npos) {
            std::string deadlist = get_life_list(game, false);
            gtp_printf(id, deadlist.c_str());
        } else {
            gtp_printf(id, "");
        }
        return;
    } else if (command.find("time_settings") == 0) {
        std::istringstream cmdstream(command);
        std::string tmp;
        int maintime, byotime, byostones;

        cmdstream >> tmp >> maintime >> byotime >> byostones;

        if (!cmdstream.fail()) {
            // convert to centiseconds and set
            game.set_timecontrol(maintime * 100, byotime * 100, byostones, 0);

            gtp_printf(id, "");
        } else {
            gtp_fail_printf(id, "syntax not understood");
        }
        return;
    } else if (command.find("time_left") == 0) {
        std::istringstream cmdstream(command);
        std::string tmp, color;
        int time, stones;

        cmdstream >> tmp >> color >> time >> stones;

        if (!cmdstream.fail()) {
            int icolor;

            if (color == "w" || color == "white") {
                icolor = FastBoard::WHITE;
            } else if (color == "b" || color == "black") {
                icolor = FastBoard::BLACK;
            } else {
                gtp_fail_printf(id, "Color in time adjust not understood.\n");
                return;
            }

            game.adjust_time(icolor, time * 100, stones);

            gtp_printf(id, "");

            if (cfg_allow_pondering) {
                // KGS sends this after our move
                // now start pondering
                if (!game.has_resigned()) {
                    search->ponder();
                }
            }
        } else {
            gtp_fail_printf(id, "syntax not understood");
        }
        return;
    } else if (command.find("auto") == 0) {
#ifndef NDEBUG
	int blunders=0, last=0;
	int movenum = game.get_movenum();
#endif
        do {
            int move = search->think(game.get_to_move(), UCTSearch::NORMAL);
#ifndef NDEBUG
	    if (game.is_blunder()) {
		blunders++;
		last=movenum;
	    }
#endif
            game.play_move(move);
            game.display_state();
#ifndef NDEBUG
	    movenum = game.get_movenum();
#endif
        } while (game.get_passes() < 2 && !game.has_resigned());
<<<<<<< HEAD

        return;
=======
#ifndef NDEBUG
	myprintf("Game ended. There where %d blunders in a total of %d moves.\n"
		 "The last blunder was on move %d, for %d training moves available.\n",
		 blunders, movenum, last, movenum-last);
#endif
        return true;
>>>>>>> 19aa86ff
    } else if (command.find("go") == 0) {
        int move = search->think(game.get_to_move());
        game.play_move(move);

        std::string vertex = game.move_to_text(move);
<<<<<<< HEAD
        myprintf("%s\n", vertex.c_str());
        return;
=======
        myprintf("%s", vertex.c_str());
#ifndef NDEBUG
	if (game.is_blunder()) {
	    myprintf("       --- a blunder");
	}
#endif
        myprintf("\n");
        return true;
>>>>>>> 19aa86ff
    } else if (command.find("heatmap") == 0) {
        std::istringstream cmdstream(command);
        std::string tmp;
        std::string symmetry;

        cmdstream >> tmp;   // eat heatmap
        cmdstream >> symmetry;

        Network::Netresult vec;
        if (cmdstream.fail()) {
            // Default = DIRECT with no symmetric change
            vec = s_network->get_output(
                &game, Network::Ensemble::DIRECT,
                Network::IDENTITY_SYMMETRY, true);
        } else if (symmetry == "all") {
            for (auto s = 0; s < Network::NUM_SYMMETRIES; ++s) {
                vec = s_network->get_output(
                    &game, Network::Ensemble::DIRECT, s, true);
                Network::show_heatmap(&game, vec, false);
            }
        } else if (symmetry == "average" || symmetry == "avg") {
            vec = s_network->get_output(
                &game, Network::Ensemble::AVERAGE,
                Network::NUM_SYMMETRIES, true);
        } else {
            vec = s_network->get_output(
                &game, Network::Ensemble::DIRECT, std::stoi(symmetry), true);
        }

        if (symmetry != "all") {
            Network::show_heatmap(&game, vec, false);
        }

        gtp_printf(id, "");
        return;
    } else if (command.find("fixed_handicap") == 0) {
        std::istringstream cmdstream(command);
        std::string tmp;
        int stones;

        cmdstream >> tmp;   // eat fixed_handicap
        cmdstream >> stones;

        if (!cmdstream.fail() && game.set_fixed_handicap(stones)) {
            auto stonestring = game.board.get_stone_list();
            gtp_printf(id, "%s", stonestring.c_str());
        } else {
            gtp_fail_printf(id, "Not a valid number of handicap stones");
        }
        return;
    } else if (command.find("place_free_handicap") == 0) {
        std::istringstream cmdstream(command);
        std::string tmp;
        int stones;

        cmdstream >> tmp;   // eat place_free_handicap
        cmdstream >> stones;

        if (!cmdstream.fail()) {
            game.place_free_handicap(stones, *s_network);
            auto stonestring = game.board.get_stone_list();
            gtp_printf(id, "%s", stonestring.c_str());
        } else {
            gtp_fail_printf(id, "Not a valid number of handicap stones");
        }

        return;
    } else if (command.find("set_free_handicap") == 0) {
        std::istringstream cmdstream(command);
        std::string tmp;

        cmdstream >> tmp;   // eat set_free_handicap

        do {
            std::string vertex;

            cmdstream >> vertex;

            if (!cmdstream.fail()) {
                if (!game.play_textmove("black", vertex)) {
                    gtp_fail_printf(id, "illegal move");
                } else {
                    game.set_handicap(game.get_handicap() + 1);
                }
            }
        } while (!cmdstream.fail());

        std::string stonestring = game.board.get_stone_list();
        gtp_printf(id, "%s", stonestring.c_str());

        return;
    } else if (command.find("loadsgf") == 0) {
        std::istringstream cmdstream(command);
        std::string tmp, filename;
        int movenum;

        cmdstream >> tmp;   // eat loadsgf
        cmdstream >> filename;

        if (!cmdstream.fail()) {
            cmdstream >> movenum;

            if (cmdstream.fail()) {
                movenum = 999;
            }
        } else {
            gtp_fail_printf(id, "Missing filename.");
            return;
        }

        auto sgftree = std::make_unique<SGFTree>();

        try {
            sgftree->load_from_file(filename);
            game = sgftree->follow_mainline_state(movenum - 1);
            gtp_printf(id, "");
        } catch (const std::exception&) {
            gtp_fail_printf(id, "cannot load file");
        }
        return;
    } else if (command.find("kgs-chat") == 0) {
        // kgs-chat (game|private) Name Message
        std::istringstream cmdstream(command);
        std::string tmp;

        cmdstream >> tmp; // eat kgs-chat
        cmdstream >> tmp; // eat game|private
        cmdstream >> tmp; // eat player name
        do {
            cmdstream >> tmp; // eat message
        } while (!cmdstream.fail());

        gtp_fail_printf(id, "I'm a go bot, not a chat bot.");
        return;
    } else if (command.find("kgs-game_over") == 0) {
        // Do nothing. Particularly, don't ponder.
        gtp_printf(id, "");
        return;
    } else if (command.find("kgs-time_settings") == 0) {
        // none, absolute, byoyomi, or canadian
        std::istringstream cmdstream(command);
        std::string tmp;
        std::string tc_type;
        int maintime, byotime, byostones, byoperiods;

        cmdstream >> tmp >> tc_type;

        if (tc_type.find("none") != std::string::npos) {
            // 30 mins
            game.set_timecontrol(30 * 60 * 100, 0, 0, 0);
        } else if (tc_type.find("absolute") != std::string::npos) {
            cmdstream >> maintime;
            game.set_timecontrol(maintime * 100, 0, 0, 0);
        } else if (tc_type.find("canadian") != std::string::npos) {
            cmdstream >> maintime >> byotime >> byostones;
            // convert to centiseconds and set
            game.set_timecontrol(maintime * 100, byotime * 100, byostones, 0);
        } else if (tc_type.find("byoyomi") != std::string::npos) {
            // KGS style Fischer clock
            cmdstream >> maintime >> byotime >> byoperiods;
            game.set_timecontrol(maintime * 100, byotime * 100, 0, byoperiods);
        } else {
            gtp_fail_printf(id, "syntax not understood");
            return;
        }

        if (!cmdstream.fail()) {
            gtp_printf(id, "");
        } else {
            gtp_fail_printf(id, "syntax not understood");
        }
        return;
    } else if (command.find("netbench") == 0) {
        std::istringstream cmdstream(command);
        std::string tmp;
        int iterations;

        cmdstream >> tmp;  // eat netbench
        cmdstream >> iterations;

        if (!cmdstream.fail()) {
            s_network->benchmark(&game, iterations);
        } else {
            s_network->benchmark(&game);
        }
        gtp_printf(id, "");
        return;

    } else if (command.find("printsgf") == 0) {
        std::istringstream cmdstream(command);
        std::string tmp, filename;

        cmdstream >> tmp;   // eat printsgf
        cmdstream >> filename;

        auto sgf_text = SGFTree::state_to_string(game, 0);
        // GTP says consecutive newlines terminate the output,
        // so we must filter those.
        boost::replace_all(sgf_text, "\n\n", "\n");

        if (cmdstream.fail()) {
            gtp_printf(id, "%s\n", sgf_text.c_str());
        } else {
            std::ofstream out(filename);
            out << sgf_text;
            out.close();
            gtp_printf(id, "");
        }

        return;
    } else if (command.find("load_training") == 0) {
        std::istringstream cmdstream(command);
        std::string tmp, filename;

        // tmp will eat "load_training"
        cmdstream >> tmp >> filename;

        Training::load_training(filename);

        if (!cmdstream.fail()) {
            gtp_printf(id, "");
        } else {
            gtp_fail_printf(id, "syntax not understood");
        }

        return;
    } else if (command.find("save_training") == 0) {
        std::istringstream cmdstream(command);
        std::string tmp, filename;

        // tmp will eat "save_training"
        cmdstream >> tmp >>  filename;

        Training::save_training(filename);

        if (!cmdstream.fail()) {
            gtp_printf(id, "");
        } else {
            gtp_fail_printf(id, "syntax not understood");
        }

        return;
    } else if (command.find("dump_training") == 0) {
        std::istringstream cmdstream(command);
        std::string tmp, winner_color, filename;
        int who_won;

        // tmp will eat "dump_training"
        cmdstream >> tmp >> winner_color >> filename;

        if (winner_color == "w" || winner_color == "white") {
            who_won = FullBoard::WHITE;
        } else if (winner_color == "b" || winner_color == "black") {
            who_won = FullBoard::BLACK;
        } else if (winner_color == "0" ||
                   winner_color == "n" ||
                   winner_color == "j" ||
                   winner_color == "d" ||
                   winner_color == "jigo" ||
                   winner_color == "draw") {
            who_won = FullBoard::EMPTY;
        } else {
            gtp_fail_printf(id, "syntax not understood");
            return;
        }

        Training::dump_training(who_won, filename);

        if (!cmdstream.fail()) {
            gtp_printf(id, "");
        } else {
            gtp_fail_printf(id, "syntax not understood");
        }

        return;
    } else if (command.find("dump_debug") == 0) {
        std::istringstream cmdstream(command);
        std::string tmp, filename;

        // tmp will eat "dump_debug"
        cmdstream >> tmp >> filename;

        Training::dump_debug(filename);

        if (!cmdstream.fail()) {
            gtp_printf(id, "");
        } else {
            gtp_fail_printf(id, "syntax not understood");
        }

        return;
    } else if (command.find("dump_supervised") == 0) {
        std::istringstream cmdstream(command);
        std::string tmp, sgfname, outname;

        // tmp will eat dump_supervised
        cmdstream >> tmp >> sgfname >> outname;

        Training::dump_supervised(sgfname, outname);

        if (!cmdstream.fail()) {
            gtp_printf(id, "");
        } else {
            gtp_fail_printf(id, "syntax not understood");
        }
        return;
    } else if (command.find("lz-memory_report") == 0) {
        auto base_memory = get_base_memory();
        auto tree_size = add_overhead(UCTNodePointer::get_tree_size());
        auto cache_size = add_overhead(s_network->get_estimated_cache_size());

        auto total = base_memory + tree_size + cache_size;
        gtp_printf(id,
            "Estimated total memory consumption: %d MiB.\n"
            "Network with overhead: %d MiB / Search tree: %d MiB / Network cache: %d\n",
            total / MiB, base_memory / MiB, tree_size / MiB, cache_size / MiB);
        return;
    } else if (command.find("lz-setoption") == 0) {
        return execute_setoption(*search.get(), id, command);
    }
    gtp_fail_printf(id, "unknown command");
    return;
}

std::pair<std::string, std::string> GTP::parse_option(std::istringstream& is) {
    std::string token, name, value;

    // Read option name (can contain spaces)
    while (is >> token && token != "value")
        name += std::string(" ", name.empty() ? 0 : 1) + token;

    // Read option value (can contain spaces)
    while (is >> token)
        value += std::string(" ", value.empty() ? 0 : 1) + token;

    return std::make_pair(name, value);
}

size_t GTP::get_base_memory() {
    // At the moment of writing the memory consumption is
    // roughly network size + 85 for one GPU and + 160 for two GPUs.
#ifdef USE_OPENCL
    auto gpus = std::max(cfg_gpus.size(), size_t{1});
    return s_network->get_estimated_size() + 85 * MiB * gpus;
#else
    return s_network->get_estimated_size();
#endif
}

std::pair<bool, std::string> GTP::set_max_memory(size_t max_memory,
    int cache_size_ratio_percent) {
    if (max_memory == 0) {
        max_memory = UCTSearch::DEFAULT_MAX_MEMORY;
    }

    // Calculate amount of memory available for the search tree +
    // NNCache by estimating a constant memory overhead first.
    auto base_memory = get_base_memory();

    if (max_memory < base_memory) {
        return std::make_pair(false, "Not enough memory for network. " +
            std::to_string(base_memory / MiB) + " MiB required.");
    }

    auto max_memory_for_search = max_memory - base_memory;

    assert(cache_size_ratio_percent >= 1);
    assert(cache_size_ratio_percent <= 99);
    auto max_cache_size = max_memory_for_search *
        cache_size_ratio_percent / 100;

    auto max_cache_count =
        (int)(remove_overhead(max_cache_size) / NNCache::ENTRY_SIZE);

    // Verify if the setting would not result in too little cache.
    if (max_cache_count < NNCache::MIN_CACHE_COUNT) {
        return std::make_pair(false, "Not enough memory for cache.");
    }
    auto max_tree_size = max_memory_for_search - max_cache_size;

    if (max_tree_size < UCTSearch::MIN_TREE_SPACE) {
        return std::make_pair(false, "Not enough memory for search tree.");
    }

    // Only if settings are ok we store the values in config.
    cfg_max_memory = max_memory;
    cfg_max_cache_ratio_percent = cache_size_ratio_percent;
    // Set max_tree_size.
    cfg_max_tree_size = remove_overhead(max_tree_size);
    // Resize cache.
    s_network->nncache_resize(max_cache_count);

    return std::make_pair(true, "Setting max tree size to " +
        std::to_string(max_tree_size / MiB) + " MiB and cache size to " +
        std::to_string(max_cache_size / MiB) +
        " MiB.");
}

void GTP::execute_setoption(UCTSearch & search,
                            int id, const std::string &command) {
    std::istringstream cmdstream(command);
    std::string tmp, name_token;

    // Consume lz_setoption, name.
    cmdstream >> tmp >> name_token;

    // Print available options if called without an argument.
    if (cmdstream.fail()) {
        std::string options_out_tmp("");
        for (int i = 0; s_options[i].size() > 0; i++) {
            options_out_tmp = options_out_tmp + "\n" + s_options[i];
        }
        gtp_printf(id, options_out_tmp.c_str());
        return;
    }

    if (name_token.find("name") != 0) {
        gtp_fail_printf(id, "incorrect syntax for lz-setoption");
        return;
    }

    std::string name, value;
    std::tie(name, value) = parse_option(cmdstream);

    if (name == "maximum memory use (mib)") {
        std::istringstream valuestream(value);
        int max_memory_in_mib;
        valuestream >> max_memory_in_mib;
        if (!valuestream.fail()) {
            if (max_memory_in_mib < 128 || max_memory_in_mib > 131072) {
                gtp_fail_printf(id, "incorrect value");
                return;
            }
            bool result;
            std::string reason;
            std::tie(result, reason) = set_max_memory(max_memory_in_mib * MiB,
                cfg_max_cache_ratio_percent);
            if (result) {
                gtp_printf(id, reason.c_str());
            } else {
                gtp_fail_printf(id, reason.c_str());
            }
            return;
        } else {
            gtp_fail_printf(id, "incorrect value");
            return;
        }
    } else if (name == "percentage of memory for cache") {
        std::istringstream valuestream(value);
        int cache_size_ratio_percent;
        valuestream >> cache_size_ratio_percent;
        if (cache_size_ratio_percent < 1 || cache_size_ratio_percent > 99) {
            gtp_fail_printf(id, "incorrect value");
            return;
        }
        bool result;
        std::string reason;
        std::tie(result, reason) = set_max_memory(cfg_max_memory,
            cache_size_ratio_percent);
        if (result) {
            gtp_printf(id, reason.c_str());
        } else {
            gtp_fail_printf(id, reason.c_str());
        }
        return;
    } else if (name == "visits") {
        std::istringstream valuestream(value);
        int visits;
        valuestream >> visits;
        cfg_max_visits = visits;

        // 0 may be specified to mean "no limit"
        if (cfg_max_visits == 0) {
            cfg_max_visits = UCTSearch::UNLIMITED_PLAYOUTS;
        }
        // Note that if the visits are changed but no
        // explicit command to set memory usage is given,
        // we will stick with the initial guess we made on startup.
        search.set_visit_limit(cfg_max_visits);

        gtp_printf(id, "");
    } else if (name == "playouts") {
        std::istringstream valuestream(value);
        int playouts;
        valuestream >> playouts;
        cfg_max_playouts = playouts;

        // 0 may be specified to mean "no limit"
        if (cfg_max_playouts == 0) {
            cfg_max_playouts = UCTSearch::UNLIMITED_PLAYOUTS;
        } else if (cfg_allow_pondering) {
            // Limiting playouts while pondering is still enabled
            // makes no sense.
            gtp_fail_printf(id, "incorrect value");
            return;
        }

        // Note that if the playouts are changed but no
        // explicit command to set memory usage is given,
        // we will stick with the initial guess we made on startup.
        search.set_playout_limit(cfg_max_visits);

        gtp_printf(id, "");
    } else if (name == "lagbuffer") {
        std::istringstream valuestream(value);
        int lagbuffer;
        valuestream >> lagbuffer;
        cfg_lagbuffer_cs = lagbuffer;
        gtp_printf(id, "");
    } else if (name == "pondering") {
        std::istringstream valuestream(value);
        std::string toggle;
        valuestream >> toggle;
        if (toggle == "true") {
            if (cfg_max_playouts != UCTSearch::UNLIMITED_PLAYOUTS) {
                gtp_fail_printf(id, "incorrect value");
                return;
            }
            cfg_allow_pondering = true;
        } else if (toggle == "false") {
            cfg_allow_pondering = false;
        } else {
            gtp_fail_printf(id, "incorrect value");
            return;
        }
        gtp_printf(id, "");
    } else if (name == "resign percentage") {
        std::istringstream valuestream(value);
        int resignpct;
        valuestream >> resignpct;
        cfg_resignpct = resignpct;
        gtp_printf(id, "");
    } else {
        gtp_fail_printf(id, "Unknown option");
    }
    return;
}<|MERGE_RESOLUTION|>--- conflicted
+++ resolved
@@ -94,9 +94,9 @@
 bool cfg_quiet;
 std::string cfg_options_str;
 bool cfg_benchmark;
-<<<<<<< HEAD
 bool cfg_cpu_only;
 int cfg_analyze_interval_centis;
+float cfg_blunder_thr;
 
 std::unique_ptr<Network> GTP::s_network;
 
@@ -117,9 +117,6 @@
     myprintf(message.c_str());
     myprintf("\n");
 }
-=======
-float cfg_blunder_thr;
->>>>>>> 19aa86ff
 
 void GTP::setup_default_parameters() {
     cfg_gtp_mode = false;
@@ -137,15 +134,12 @@
     cfg_max_memory = UCTSearch::DEFAULT_MAX_MEMORY;
     cfg_max_playouts = UCTSearch::UNLIMITED_PLAYOUTS;
     cfg_max_visits = UCTSearch::UNLIMITED_PLAYOUTS;
-<<<<<<< HEAD
+    cfg_komi = 7.5f;
+    cfg_lambda = 0.5f;
+    cfg_mu = 0.0f;
     // This will be overwriiten in initialize() after network size is known.
     cfg_max_tree_size = UCTSearch::DEFAULT_MAX_MEMORY;
     cfg_max_cache_ratio_percent = 10;
-=======
-    cfg_komi = 7.5f;
-    cfg_lambda = 0.5f;
-    cfg_mu = 0.0f;
->>>>>>> 19aa86ff
     cfg_timemanage = TimeManagement::AUTO;
     cfg_lagbuffer_cs = 100;
     cfg_weightsfile = leelaz_file("best-network");
@@ -160,6 +154,7 @@
     cfg_puct = 0.8f;
     cfg_softmax_temp = 1.0f;
     cfg_fpu_reduction = 0.25f;
+    cfg_fpu_root_reduction = cfg_fpu_reduction;
     // see UCTSearch::should_resign
     // if negative, the default is 10%, otherwise, this value % is used
     cfg_resignpct = -1;
@@ -167,11 +162,7 @@
     cfg_adv_features = false;
     cfg_exploit_symmetries = false;
     cfg_noise = false;
-<<<<<<< HEAD
-    cfg_fpu_root_reduction = cfg_fpu_reduction;
-=======
     cfg_noise_value = 0.03;
->>>>>>> 19aa86ff
     cfg_random_cnt = 0;
     cfg_random_min_visits = 1;
     cfg_random_temp = 1.0f;
@@ -179,7 +170,7 @@
     cfg_logfile_handle = nullptr;
     cfg_quiet = false;
     cfg_benchmark = false;
-<<<<<<< HEAD
+    cfg_blunder_thr = 0.0f;
 #ifdef USE_CPU_ONLY
     cfg_cpu_only = true;
 #else
@@ -187,9 +178,6 @@
 #endif
 
     cfg_analyze_interval_centis = 0;
-=======
-    cfg_blunder_thr = 0.0f;
->>>>>>> 19aa86ff
 
     // C++11 doesn't guarantee *anything* about how random this is,
     // and in MinGW it isn't random at all. But we can mix it in, which
@@ -380,7 +368,7 @@
         cmdstream >> tmp;
 
         if (!cmdstream.fail()) {
-            if (tmp != BOARD_SIZE) {
+            if (tmp != NUM_INTERSECTIONS) {
                 gtp_fail_printf(id, "unacceptable size");
             } else {
                 float old_komi = game.get_komi();
@@ -590,25 +578,21 @@
     } else if (command.find("showboard") == 0) {
         gtp_printf(id, "");
         game.display_state();
-<<<<<<< HEAD
-        return;
-=======
-        return true;
+        return;
     } else if (command.find("showlegal") == 0) {
         gtp_printf(id, "");
         game.display_legal(game.get_to_move());
-        return true;
->>>>>>> 19aa86ff
+        return;
     } else if (command.find("final_score") == 0) {
         float ftmp;
         if (!cfg_japanese_mode) {
             ftmp = game.final_score();
         } else {
             ftmp = search->final_japscore();
-            if (ftmp > BOARD_SQUARES * 10.0) {
+            if (ftmp > NUM_INTERSECTIONS * 10.0) {
                 gtp_fail_printf(id, "japanese scoring failed "
                                 "while trying to remove dead groups");
-                return true;
+                return;
             }
         }
         /* white wins */
@@ -700,26 +684,17 @@
 	    movenum = game.get_movenum();
 #endif
         } while (game.get_passes() < 2 && !game.has_resigned());
-<<<<<<< HEAD
-
-        return;
-=======
 #ifndef NDEBUG
 	myprintf("Game ended. There where %d blunders in a total of %d moves.\n"
 		 "The last blunder was on move %d, for %d training moves available.\n",
 		 blunders, movenum, last, movenum-last);
 #endif
-        return true;
->>>>>>> 19aa86ff
+        return;
     } else if (command.find("go") == 0) {
         int move = search->think(game.get_to_move());
         game.play_move(move);
 
         std::string vertex = game.move_to_text(move);
-<<<<<<< HEAD
-        myprintf("%s\n", vertex.c_str());
-        return;
-=======
         myprintf("%s", vertex.c_str());
 #ifndef NDEBUG
 	if (game.is_blunder()) {
@@ -727,8 +702,7 @@
 	}
 #endif
         myprintf("\n");
-        return true;
->>>>>>> 19aa86ff
+        return;
     } else if (command.find("heatmap") == 0) {
         std::istringstream cmdstream(command);
         std::string tmp;
