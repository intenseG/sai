--- conflicted
+++ resolved
@@ -148,11 +148,6 @@
 				 cfg_adv_features, false);
     auto planes = TimeStep::NNPlanes{};
 
-<<<<<<< HEAD
-    for (auto c = size_t{0}; c < Network::INPUT_CHANNELS; c++) {
-        for (auto idx = 0; idx < NUM_INTERSECTIONS; idx++) {
-            planes[c][idx] = bool(input_data[c * NUM_INTERSECTIONS + idx]);
-=======
     // for now the number of planes coding the position is always 16,
     // but in general it is a number of feature planes (2 or 4
     // depending on advanced features) times a number of moves in
@@ -162,9 +157,8 @@
     planes.resize(moves_planes);
 
     for (auto c = size_t{0}; c < moves_planes; c++) {
-        for (auto idx = 0; idx < BOARD_SQUARES; idx++) {
-            planes[c][idx] = bool(input_data[c * BOARD_SQUARES + idx]);
->>>>>>> 19aa86ff
+        for (auto idx = 0; idx < NUM_INTERSECTIONS; idx++) {
+            planes[c][idx] = bool(input_data[c * NUM_INTERSECTIONS + idx]);
         }
     }
     return planes;
@@ -176,18 +170,12 @@
     step.planes = get_planes(&state);
 
     auto result =
-<<<<<<< HEAD
         network.get_output(&state, Network::Ensemble::DIRECT, 0);
-    step.net_winrate = result.winrate;
-=======
-        Network::get_scored_moves(&state, Network::Ensemble::DIRECT, 0);
     const auto komi = state.get_komi();
     step.komi = komi;
     step.is_blunder = state.is_blunder();
     step.net_winrate = sigmoid(result.alpha, result.beta,
-			       state.board.black_to_move() ?
-                               -komi : komi).first;
->>>>>>> 19aa86ff
+			                   state.board.black_to_move() ? -komi : komi).first;
 
     const auto& best_node = root.get_best_root_child(step.to_move);
     step.root_uct_winrate = root.get_eval(step.to_move);
@@ -305,23 +293,14 @@
         }
         // The side to move planes can be compactly encoded into a single
         // bit, 0 = black to move.
-<<<<<<< HEAD
-        out << (step.to_move == FastBoard::BLACK ? "0" : "1") << std::endl;
-        // Then a POTENTIAL_MOVES long array of float probabilities
-        for (auto it = begin(step.probabilities);
-            it != end(step.probabilities); ++it) {
-            out << *it;
-            if (next(it) != end(step.probabilities)) {
-=======
         out << (it->to_move == FastBoard::BLACK ? "0" : "1")
 	    << " " << it->komi
 	    << std::endl;
-        // Then a BOARD_SQUARES + 1 long array of float probabilities
+        // Then a POTENTIAL_MOVES long array of float probabilities
         for (auto its = begin(it->probabilities);
             its != end(it->probabilities); ++its) {
             out << *its;
             if (next(its) != end(it->probabilities)) {
->>>>>>> 19aa86ff
                 out << " ";
             }
         }
